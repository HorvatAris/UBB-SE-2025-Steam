{
<<<<<<< HEAD
    "LocalDataSource": "LAPTOP-TONI\\SQLEXPRESS",
    "InitialCatalog": "FinalSteamDB",
    "ConnectionStrings": {
        "DefaultConnection": "Server=COSTIN\\SQLEXPRESS;Database=FinalSteamDB;Integrated Security=True;TrustServerCertificate=True;"
    },
    "Logging": {
        "LogLevel": {
            "Default": "Information",
            "Microsoft.AspNetCore": "Warning"
        }
    },
    "AllowedHosts": "*",
    "Jwt": {
        "Key": "YourSecureKeyHere_MustBe32CharsMinimum",
        "Issuer": "SteamWebApi",
        "Audience": "SteamProfile",
        "ExpiryInHours": 3
    },
    "UseRemoteServices": true,
    "ApiSettings": {
        "BaseUrl": "https://localhost:7262/api/"
=======
  "LocalDataSource": "TESTHPLEL\\SQLEXPRESS",
  "InitialCatalog": "FinalSteamDB",
  "ConnectionStrings": {
    "DefaultConnection": "Server=TESTHPLEL\\SQLEXPRESS;Database=FinalSteamDB;Integrated Security=True;TrustServerCertificate=True;"
  },
  "Logging": {
    "LogLevel": {
      "Default": "Information",
      "Microsoft.AspNetCore": "Warning"
>>>>>>> 04bd1e95
    }
  },
  "AllowedHosts": "*",
  "Jwt": {
    "Key": "YourSecureKeyHere_MustBe32CharsMinimum",
    "Issuer": "SteamWebApi",
    "Audience": "SteamProfileWeb",
    "ExpiryInHours": 3
  },
  "UseRemoteServices": true,
  "ApiSettings": {
    "BaseUrl": "https://localhost:7262/api/"
  }
}<|MERGE_RESOLUTION|>--- conflicted
+++ resolved
@@ -1,27 +1,4 @@
 {
-<<<<<<< HEAD
-    "LocalDataSource": "LAPTOP-TONI\\SQLEXPRESS",
-    "InitialCatalog": "FinalSteamDB",
-    "ConnectionStrings": {
-        "DefaultConnection": "Server=COSTIN\\SQLEXPRESS;Database=FinalSteamDB;Integrated Security=True;TrustServerCertificate=True;"
-    },
-    "Logging": {
-        "LogLevel": {
-            "Default": "Information",
-            "Microsoft.AspNetCore": "Warning"
-        }
-    },
-    "AllowedHosts": "*",
-    "Jwt": {
-        "Key": "YourSecureKeyHere_MustBe32CharsMinimum",
-        "Issuer": "SteamWebApi",
-        "Audience": "SteamProfile",
-        "ExpiryInHours": 3
-    },
-    "UseRemoteServices": true,
-    "ApiSettings": {
-        "BaseUrl": "https://localhost:7262/api/"
-=======
   "LocalDataSource": "TESTHPLEL\\SQLEXPRESS",
   "InitialCatalog": "FinalSteamDB",
   "ConnectionStrings": {
@@ -31,7 +8,6 @@
     "LogLevel": {
       "Default": "Information",
       "Microsoft.AspNetCore": "Warning"
->>>>>>> 04bd1e95
     }
   },
   "AllowedHosts": "*",
