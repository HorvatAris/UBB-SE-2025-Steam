﻿using System;
using System.Collections.Generic;
using System.Runtime.InteropServices;
using Microsoft.UI.Xaml;
using BusinessLayer.Data;
using BusinessLayer.Repositories;
using BusinessLayer.Services.Interfaces;
using BusinessLayer.Services;
using SteamProfile.ViewModels;
using BusinessLayer.Repositories.Interfaces;
using Microsoft.Extensions.DependencyInjection;
using Microsoft.EntityFrameworkCore;
using SteamProfile.Views;
using Microsoft.Extensions.Configuration;
using BusinessLayer.DataContext;
using Microsoft.EntityFrameworkCore.SqlServer;
using SteamProfile.Services;
using BusinessLayer.Services.Proxies;
using Microsoft.EntityFrameworkCore.Infrastructure;
using BusinessLayer.Models;

namespace SteamProfile
{
    public partial class App : Application
    {
        // Configuration settings
        private static bool useRemoteServices = false; // Set to true to use proxy services
        private static string apiBaseUrl = "https://localhost:7262/api/";

        // Steam Community part
        private static readonly Dictionary<Type, object> Services = new Dictionary<Type, object>();

        public static void InitViewModels()
        {
            if (UsersViewModel == null)
            {
                // This means its not remote
                UsersViewModel = UsersViewModel.Instance;
                AddGameToCollectionViewModel = new AddGameToCollectionViewModel(CollectionsService, UserService);
                FriendsViewModel = new FriendsViewModel(FriendsService, UserService);
                AddFriendsViewModel = new AddFriendsViewModel(FriendsService, UserService);
                CollectionGamesViewModel = new CollectionGamesViewModel(CollectionsService);
                CollectionsViewModel = new CollectionsViewModel(CollectionsService, UserService);
            }
        }

        private static void ConfigureServices()
        {
            // Build configuration from appsettings.json
            var config = new ConfigurationBuilder()
                .SetBasePath(AppContext.BaseDirectory)
                .AddJsonFile("appsettings.json", optional: false, reloadOnChange: true)
                .Build();

            // Check if we should use remote services
            if (config["UseRemoteServices"] != null)
            {
                useRemoteServices = bool.Parse(config["UseRemoteServices"]);
            }

            // Get API base URL if specified
            if (config["ApiSettings:BaseUrl"] != null)
            {
                apiBaseUrl = config["ApiSettings:BaseUrl"];
            }

            if (useRemoteServices)
            {
                ConfigureProxyServices();
                return;
            }

            // Continue with local service configuration
            // Read connection string
            var connectionString = config.GetConnectionString("DefaultConnection");

            // Build DbContextOptions for the DataContext
            var dbContextOptions = new DbContextOptionsBuilder<ApplicationDbContext>()
                .UseSqlServer(connectionString)
                .Options;

            // Instantiate and register EF Core DataContext
            var dataContext = new ApplicationDbContext(dbContextOptions);
            Services[typeof(ApplicationDbContext)] = dataContext;

            // EF Core repositories
            var sessionRepository = new SessionRepository(dataContext);
            Services[typeof(ISessionRepository)] = sessionRepository;

            var userProfilesRepository = new UserProfilesRepository(dataContext);
            Services[typeof(IUserProfilesRepository)] = userProfilesRepository;

            var walletRepository = new WalletRepository(dataContext);
            Services[typeof(IWalletRepository)] = walletRepository;

            var ownedGamesRepository = new OwnedGamesRepository(dataContext);
            Services[typeof(IOwnedGamesRepository)] = ownedGamesRepository;

            var reviewRepository = new ReviewRepository(dataContext);
            Services[typeof(IReviewRepository)] = reviewRepository;

            var newsRepository = new NewsRepository(dataContext);
            Services[typeof(INewsRepository)] = newsRepository;

            var passwordResetRepository = new PasswordResetRepository(dataContext);
            Services[typeof(IPasswordResetRepository)] = passwordResetRepository;

            var friendshipRepository = new FriendshipsRepository(dataContext);
            Services[typeof(IFriendshipsRepository)] = friendshipRepository;

            var friendRequestRepository = new FriendRequestRepository(dataContext);
            Services[typeof(IFriendRequestRepository)] = friendRequestRepository;

            var userRepository = new UsersRepository(dataContext);
            Services[typeof(IUsersRepository)] = userRepository;

            var featureRepository = new FeaturesRepository(dataContext);
            Services[typeof(IFeaturesRepository)] = featureRepository;

            var collectionsRepository = new CollectionsRepository(dataContext);
            Services[typeof(ICollectionsRepository)] = collectionsRepository;

            var achievementsRepository = new AchievementsRepository(dataContext);
            Services[typeof(IAchievementsRepository)] = achievementsRepository;

            Services[typeof(IForumRepository)] = new ForumRepository(GetService<ApplicationDbContext>());

            Services[typeof(IChatRepository)] = new ChatRepository(GetService<ApplicationDbContext>());

            // This is the old repository that is not used anymore (needs to be removed)
            var friendRepository = new FriendRepository(dataContext);
            Services[typeof(IFriendRepository)] = friendRepository;

            // Configuration
            string currentUsername = "JaneSmith"; // This would come from authentication

            // Register database connection
            var dbConnection = new DatabaseConnection();
            Services[typeof(DatabaseConnection)] = dbConnection;

            // Register repositories
            // Register services
            var friendService = new FriendService(friendRepository);
            Services[typeof(IFriendService)] = friendService;

            var reviewService = new ReviewService(reviewRepository);
            Services[typeof(IReviewService)] = reviewService;

            var sessionService = new SessionService(sessionRepository, userRepository);
            Services[typeof(ISessionService)] = sessionService;

            var userService = new UserService(userRepository, sessionService);
            Services[typeof(IUserService)] = userService;

            var walletService = new WalletService(walletRepository, userService);
            Services[typeof(IWalletService)] = walletService;

            Services[typeof(ICollectionsService)] = new CollectionsService(collectionsRepository);

<<<<<<< HEAD
=======
            var walletService = new WalletService(walletRepository, userService);
            Services[typeof(IWalletService)] = walletService;

>>>>>>> 8cc3fb2c
            var featuresService = new FeaturesService(featureRepository, userService, userProfilesRepository, walletService);
            Services[typeof(IFeaturesService)] = featuresService;

            Services[typeof(INewsService)] = new NewsService(GetService<INewsRepository>(), GetService<IUserService>());

            Services[typeof(IForumService)] = new ForumService(GetService<IForumRepository>());
            // Ensure static instance is initialized for legacy code
            ((ForumService)Services[typeof(IForumService)]).Initialize((ForumService)Services[typeof(IForumService)]);

            var friendRequestService = new FriendRequestService(friendRequestRepository, friendService);
            Services[typeof(IFriendRequestService)] = friendRequestService;

            // Register view models
            var friendRequestViewModel = new FriendRequestViewModel(friendRequestService, currentUsername);
            Services[typeof(FriendRequestViewModel)] = friendRequestViewModel;
        }

        // Configure proxy services for remote API usage
        private static void ConfigureProxyServices()
        {
            // Set the API base URL for all proxies
            ServiceFactory.SetApiBaseUrl(apiBaseUrl);

            // Configure session service first since many others depend on it
            var sessionService = ServiceFactory.CreateSessionService();
            Services[typeof(ISessionService)] = sessionService;
            var config = new ConfigurationBuilder()
                .SetBasePath(AppContext.BaseDirectory)
                .AddJsonFile("appsettings.json", optional: false, reloadOnChange: true)
                .Build();
            var connectionString = config.GetConnectionString("DefaultConnection");

            var dbContextOptions = new DbContextOptionsBuilder<ApplicationDbContext>()
                .UseSqlServer(connectionString)
                .Options;

            var dataContext = new ApplicationDbContext(dbContextOptions);
            Services[typeof(ApplicationDbContext)] = dataContext;

            var userRepository = new UsersRepository(dataContext);
            Services[typeof(IUsersRepository)] = userRepository;

            var passwordResetRepository = new PasswordResetRepository(dataContext);
            Services[typeof(IPasswordResetRepository)] = passwordResetRepository;

            var userProfilesRepository = new UserProfilesRepository(dataContext);
            Services[typeof(IUserProfilesRepository)] = userProfilesRepository;

            var collectionsRepository = new CollectionsRepository(dataContext);
            Services[typeof(ICollectionsRepository)] = collectionsRepository;

            // Configure user service next as it's also a common dependency
            var userService = ServiceFactory.CreateUserService();
            Services[typeof(IUserService)] = userService;

            // Configure all other services
            Services[typeof(IFriendRequestService)] = ServiceFactory.CreateFriendRequestService();
            Services[typeof(IWalletService)] = ServiceFactory.CreateWalletService();
            Services[typeof(ICollectionsService)] = ServiceFactory.CreateCollectionsService();
            Services[typeof(IFeaturesService)] = ServiceFactory.CreateFeaturesService();
            Services[typeof(IFriendsService)] = ServiceFactory.CreateFriendsService();
            Services[typeof(IAchievementsService)] = ServiceFactory.CreateAchievementsService();
            Services[typeof(IOwnedGamesService)] = ServiceFactory.CreateOwnedGamesService();
            Services[typeof(IReviewService)] = ServiceFactory.CreateReviewService();
            Services[typeof(INewsService)] = ServiceFactory.CreateNewsService();
            Services[typeof(IForumService)] = ServiceFactory.CreateForumService();
            Services[typeof(IPasswordResetService)] = ServiceFactory.CreatePasswordResetService();
            Services[typeof(IFriendService)] = ServiceFactory.CreateFriendService();
            Services[typeof(IChatRepository)] = new ChatRepository(GetService<ApplicationDbContext>());
        }

        public static T GetService<T>()
            where T : class
        {
            if (Services.TryGetValue(typeof(T), out var service))
            {
                return (T)service;
            }

            throw new InvalidOperationException($"Service of type {typeof(T).Name} is not registered");
        }

        // Services
        public static IAchievementsService AchievementsService { get; private set; }
        public static IFeaturesService FeaturesService { get; private set; }
        public static ICollectionsService CollectionsService { get; private set; }
        public static IWalletService WalletService { get; private set; }
        public static IUserService UserService { get; private set; }
        public static IFriendsService FriendsService { get; private set; }
        public static IOwnedGamesService OwnedGamesService { get; private set; }
        public static AuthenticationService AuthenticationService { get; private set; }
        public static IForumService ForumService { get; private set; }

        // View Models
        public static AddGameToCollectionViewModel AddGameToCollectionViewModel { get; private set; }
        public static CollectionGamesViewModel CollectionGamesViewModel { get; private set; }
        public static CollectionsViewModel CollectionsViewModel { get; private set; }
        public static UsersViewModel UsersViewModel { get; private set; }
        public static FriendsViewModel FriendsViewModel { get; private set; }
        public static AddFriendsViewModel AddFriendsViewModel { get; private set; }

        public static User CurrentUser { get; set; } = new User();

        public static IPasswordResetService PasswordResetService { get; private set; }
        public static ISessionService SessionService { get; private set; }
        public static IUserProfilesRepository UserProfileRepository { get; private set; }
        public static ICollectionsRepository CollectionsRepository { get; private set; }
        public static PasswordResetRepository PasswordResetRepository { get; private set; }
        public static IUsersRepository UserRepository { get; private set; }

        public static IChatRepository ChatRepository { get; private set; }

        static App()
        {
            // Wire up EF Core and all new repositories and services
            ConfigureServices();

            if (useRemoteServices)
            {
                InitializeRemoteServices();
            }
            else
            {
                InitializeLocalServices();
            }
        }

        private static void InitializeLocalServices()
        {
            var navigationService = NavigationService.Instance;
            var achievementsRepository = GetService<IAchievementsRepository>();

            // EF-Core repositories
            UserRepository = GetService<IUsersRepository>();
            UserProfileRepository = (UserProfilesRepository)GetService<IUserProfilesRepository>();
            PasswordResetRepository = (PasswordResetRepository)GetService<IPasswordResetRepository>();
            CollectionsRepository = GetService<ICollectionsRepository>();
            ChatRepository = GetService<IChatRepository>();

            // Initialize all services
            SessionService = (SessionService)GetService<ISessionService>();
            UserService = GetService<IUserService>();
            AchievementsService = new AchievementsService(achievementsRepository);
            CollectionsService = GetService<ICollectionsService>();
            AuthenticationService = new AuthenticationService(UserRepository);
            FriendsService = new FriendsService(GetService<IFriendshipsRepository>(), UserService);
            OwnedGamesService = new OwnedGamesService(GetService<IOwnedGamesRepository>());
            PasswordResetService = new PasswordResetService(PasswordResetRepository, UserService);
            FeaturesService = (FeaturesService)GetService<IFeaturesService>();
            WalletService = new WalletService(GetService<IWalletRepository>(), UserService);
            ForumService = (ForumService)GetService<IForumService>();
            ForumService.Initialize(GetService<IForumService>());

            // Initialize the View Models
            InitViewModels();

            // initialize the achievements off of the EF-based AchievementsService
            InitializeAchievements();
        }

        private static void InitializeRemoteServices()
        {
            // For remote services, we're using the service proxies
            // All services are now implemented as proxies
            var navigationService = NavigationService.Instance;
            UserService = GetService<IUserService>();
            UserRepository = GetService<IUsersRepository>();
            UserProfileRepository = (UserProfilesRepository)GetService<IUserProfilesRepository>();
            PasswordResetRepository = (PasswordResetRepository)GetService<IPasswordResetRepository>();
            CollectionsRepository = GetService<ICollectionsRepository>();
            ChatRepository = GetService<IChatRepository>();

            // Some services may need a cast to a specific type
            try
            {
                SessionService = GetService<ISessionService>();
            }
            catch
            {
                // ignore
            }

            // Regular service assignments
            try
            {
                AchievementsService = GetService<IAchievementsService>();
            }
            catch
            {
                // ignore
            }

            try
            {
                CollectionsService = GetService<ICollectionsService>();
            }
            catch
            {
                // ignore
            }

            try
            {
                FriendsService = GetService<IFriendsService>();
            }
            catch
            {
                // ignore
            }

            try
            {
                OwnedGamesService = GetService<IOwnedGamesService>();
            }
            catch
            {
                // ignore
            }

            try
            {
                WalletService = GetService<IWalletService>();
            }
            catch
            {
                // ignore
            }

            try
            {
                ForumService = GetService<IForumService>();
            }
            catch
            {
                // ignore
            }

            // Services that need a specific cast
            try
            {
                FeaturesService = GetService<IFeaturesService>();
            }
            catch
            {
                // ignore
            }

            try
            {
                PasswordResetService = GetService<IPasswordResetService>();
            }
            catch
            {
                // ignore
            }
        }
        private static void InitializeAchievements()
        {
            if (!useRemoteServices && AchievementsService != null)
            {
                AchievementsService.InitializeAchievements();
            }
        }

        private Window mainWindow;

        public App()
        {
            this.InitializeComponent();
        }

        public Window MainWindow { get; set; }

        protected override void OnLaunched(Microsoft.UI.Xaml.LaunchActivatedEventArgs args)
        {
            mainWindow = new MainWindow();
            // NavigationService.Instance.Initialize(m_window.Content as Frame); // Ensure the frame is passed
            mainWindow.Activate();
        }
    }

    // Helper class for services that haven't been proxied yet
    public class ThrowingServiceProxy<T> : IDisposable
    {
        private readonly string serviceName;

        public ThrowingServiceProxy(string serviceName)
        {
            this.serviceName = serviceName;
        }

        public void Dispose()
        {
            // No resources to dispose
        }

        // This allows the proxy to be cast to any interface but will throw when methods are called
        public static implicit operator T(ThrowingServiceProxy<T> proxy)
        {
            throw new NotImplementedException($"The {proxy.serviceName} proxy has not been implemented yet. " +
                $"You need to implement a proxy for this service to use it with the remote API.");
        }
    }
}<|MERGE_RESOLUTION|>--- conflicted
+++ resolved
@@ -1,469 +1,466 @@
-﻿using System;
-using System.Collections.Generic;
-using System.Runtime.InteropServices;
-using Microsoft.UI.Xaml;
-using BusinessLayer.Data;
-using BusinessLayer.Repositories;
-using BusinessLayer.Services.Interfaces;
-using BusinessLayer.Services;
-using SteamProfile.ViewModels;
-using BusinessLayer.Repositories.Interfaces;
-using Microsoft.Extensions.DependencyInjection;
-using Microsoft.EntityFrameworkCore;
-using SteamProfile.Views;
-using Microsoft.Extensions.Configuration;
-using BusinessLayer.DataContext;
-using Microsoft.EntityFrameworkCore.SqlServer;
-using SteamProfile.Services;
-using BusinessLayer.Services.Proxies;
-using Microsoft.EntityFrameworkCore.Infrastructure;
-using BusinessLayer.Models;
-
-namespace SteamProfile
-{
-    public partial class App : Application
-    {
-        // Configuration settings
-        private static bool useRemoteServices = false; // Set to true to use proxy services
-        private static string apiBaseUrl = "https://localhost:7262/api/";
-
-        // Steam Community part
-        private static readonly Dictionary<Type, object> Services = new Dictionary<Type, object>();
-
-        public static void InitViewModels()
-        {
-            if (UsersViewModel == null)
-            {
-                // This means its not remote
-                UsersViewModel = UsersViewModel.Instance;
-                AddGameToCollectionViewModel = new AddGameToCollectionViewModel(CollectionsService, UserService);
-                FriendsViewModel = new FriendsViewModel(FriendsService, UserService);
-                AddFriendsViewModel = new AddFriendsViewModel(FriendsService, UserService);
-                CollectionGamesViewModel = new CollectionGamesViewModel(CollectionsService);
-                CollectionsViewModel = new CollectionsViewModel(CollectionsService, UserService);
-            }
-        }
-
-        private static void ConfigureServices()
-        {
-            // Build configuration from appsettings.json
-            var config = new ConfigurationBuilder()
-                .SetBasePath(AppContext.BaseDirectory)
-                .AddJsonFile("appsettings.json", optional: false, reloadOnChange: true)
-                .Build();
-
-            // Check if we should use remote services
-            if (config["UseRemoteServices"] != null)
-            {
-                useRemoteServices = bool.Parse(config["UseRemoteServices"]);
-            }
-
-            // Get API base URL if specified
-            if (config["ApiSettings:BaseUrl"] != null)
-            {
-                apiBaseUrl = config["ApiSettings:BaseUrl"];
-            }
-
-            if (useRemoteServices)
-            {
-                ConfigureProxyServices();
-                return;
-            }
-
-            // Continue with local service configuration
-            // Read connection string
-            var connectionString = config.GetConnectionString("DefaultConnection");
-
-            // Build DbContextOptions for the DataContext
-            var dbContextOptions = new DbContextOptionsBuilder<ApplicationDbContext>()
-                .UseSqlServer(connectionString)
-                .Options;
-
-            // Instantiate and register EF Core DataContext
-            var dataContext = new ApplicationDbContext(dbContextOptions);
-            Services[typeof(ApplicationDbContext)] = dataContext;
-
-            // EF Core repositories
-            var sessionRepository = new SessionRepository(dataContext);
-            Services[typeof(ISessionRepository)] = sessionRepository;
-
-            var userProfilesRepository = new UserProfilesRepository(dataContext);
-            Services[typeof(IUserProfilesRepository)] = userProfilesRepository;
-
-            var walletRepository = new WalletRepository(dataContext);
-            Services[typeof(IWalletRepository)] = walletRepository;
-
-            var ownedGamesRepository = new OwnedGamesRepository(dataContext);
-            Services[typeof(IOwnedGamesRepository)] = ownedGamesRepository;
-
-            var reviewRepository = new ReviewRepository(dataContext);
-            Services[typeof(IReviewRepository)] = reviewRepository;
-
-            var newsRepository = new NewsRepository(dataContext);
-            Services[typeof(INewsRepository)] = newsRepository;
-
-            var passwordResetRepository = new PasswordResetRepository(dataContext);
-            Services[typeof(IPasswordResetRepository)] = passwordResetRepository;
-
-            var friendshipRepository = new FriendshipsRepository(dataContext);
-            Services[typeof(IFriendshipsRepository)] = friendshipRepository;
-
-            var friendRequestRepository = new FriendRequestRepository(dataContext);
-            Services[typeof(IFriendRequestRepository)] = friendRequestRepository;
-
-            var userRepository = new UsersRepository(dataContext);
-            Services[typeof(IUsersRepository)] = userRepository;
-
-            var featureRepository = new FeaturesRepository(dataContext);
-            Services[typeof(IFeaturesRepository)] = featureRepository;
-
-            var collectionsRepository = new CollectionsRepository(dataContext);
-            Services[typeof(ICollectionsRepository)] = collectionsRepository;
-
-            var achievementsRepository = new AchievementsRepository(dataContext);
-            Services[typeof(IAchievementsRepository)] = achievementsRepository;
-
-            Services[typeof(IForumRepository)] = new ForumRepository(GetService<ApplicationDbContext>());
-
-            Services[typeof(IChatRepository)] = new ChatRepository(GetService<ApplicationDbContext>());
-
-            // This is the old repository that is not used anymore (needs to be removed)
-            var friendRepository = new FriendRepository(dataContext);
-            Services[typeof(IFriendRepository)] = friendRepository;
-
-            // Configuration
-            string currentUsername = "JaneSmith"; // This would come from authentication
-
-            // Register database connection
-            var dbConnection = new DatabaseConnection();
-            Services[typeof(DatabaseConnection)] = dbConnection;
-
-            // Register repositories
-            // Register services
-            var friendService = new FriendService(friendRepository);
-            Services[typeof(IFriendService)] = friendService;
-
-            var reviewService = new ReviewService(reviewRepository);
-            Services[typeof(IReviewService)] = reviewService;
-
-            var sessionService = new SessionService(sessionRepository, userRepository);
-            Services[typeof(ISessionService)] = sessionService;
-
-            var userService = new UserService(userRepository, sessionService);
-            Services[typeof(IUserService)] = userService;
-
-            var walletService = new WalletService(walletRepository, userService);
-            Services[typeof(IWalletService)] = walletService;
-
-            Services[typeof(ICollectionsService)] = new CollectionsService(collectionsRepository);
-
-<<<<<<< HEAD
-=======
-            var walletService = new WalletService(walletRepository, userService);
-            Services[typeof(IWalletService)] = walletService;
-
->>>>>>> 8cc3fb2c
-            var featuresService = new FeaturesService(featureRepository, userService, userProfilesRepository, walletService);
-            Services[typeof(IFeaturesService)] = featuresService;
-
-            Services[typeof(INewsService)] = new NewsService(GetService<INewsRepository>(), GetService<IUserService>());
-
-            Services[typeof(IForumService)] = new ForumService(GetService<IForumRepository>());
-            // Ensure static instance is initialized for legacy code
-            ((ForumService)Services[typeof(IForumService)]).Initialize((ForumService)Services[typeof(IForumService)]);
-
-            var friendRequestService = new FriendRequestService(friendRequestRepository, friendService);
-            Services[typeof(IFriendRequestService)] = friendRequestService;
-
-            // Register view models
-            var friendRequestViewModel = new FriendRequestViewModel(friendRequestService, currentUsername);
-            Services[typeof(FriendRequestViewModel)] = friendRequestViewModel;
-        }
-
-        // Configure proxy services for remote API usage
-        private static void ConfigureProxyServices()
-        {
-            // Set the API base URL for all proxies
-            ServiceFactory.SetApiBaseUrl(apiBaseUrl);
-
-            // Configure session service first since many others depend on it
-            var sessionService = ServiceFactory.CreateSessionService();
-            Services[typeof(ISessionService)] = sessionService;
-            var config = new ConfigurationBuilder()
-                .SetBasePath(AppContext.BaseDirectory)
-                .AddJsonFile("appsettings.json", optional: false, reloadOnChange: true)
-                .Build();
-            var connectionString = config.GetConnectionString("DefaultConnection");
-
-            var dbContextOptions = new DbContextOptionsBuilder<ApplicationDbContext>()
-                .UseSqlServer(connectionString)
-                .Options;
-
-            var dataContext = new ApplicationDbContext(dbContextOptions);
-            Services[typeof(ApplicationDbContext)] = dataContext;
-
-            var userRepository = new UsersRepository(dataContext);
-            Services[typeof(IUsersRepository)] = userRepository;
-
-            var passwordResetRepository = new PasswordResetRepository(dataContext);
-            Services[typeof(IPasswordResetRepository)] = passwordResetRepository;
-
-            var userProfilesRepository = new UserProfilesRepository(dataContext);
-            Services[typeof(IUserProfilesRepository)] = userProfilesRepository;
-
-            var collectionsRepository = new CollectionsRepository(dataContext);
-            Services[typeof(ICollectionsRepository)] = collectionsRepository;
-
-            // Configure user service next as it's also a common dependency
-            var userService = ServiceFactory.CreateUserService();
-            Services[typeof(IUserService)] = userService;
-
-            // Configure all other services
-            Services[typeof(IFriendRequestService)] = ServiceFactory.CreateFriendRequestService();
-            Services[typeof(IWalletService)] = ServiceFactory.CreateWalletService();
-            Services[typeof(ICollectionsService)] = ServiceFactory.CreateCollectionsService();
-            Services[typeof(IFeaturesService)] = ServiceFactory.CreateFeaturesService();
-            Services[typeof(IFriendsService)] = ServiceFactory.CreateFriendsService();
-            Services[typeof(IAchievementsService)] = ServiceFactory.CreateAchievementsService();
-            Services[typeof(IOwnedGamesService)] = ServiceFactory.CreateOwnedGamesService();
-            Services[typeof(IReviewService)] = ServiceFactory.CreateReviewService();
-            Services[typeof(INewsService)] = ServiceFactory.CreateNewsService();
-            Services[typeof(IForumService)] = ServiceFactory.CreateForumService();
-            Services[typeof(IPasswordResetService)] = ServiceFactory.CreatePasswordResetService();
-            Services[typeof(IFriendService)] = ServiceFactory.CreateFriendService();
-            Services[typeof(IChatRepository)] = new ChatRepository(GetService<ApplicationDbContext>());
-        }
-
-        public static T GetService<T>()
-            where T : class
-        {
-            if (Services.TryGetValue(typeof(T), out var service))
-            {
-                return (T)service;
-            }
-
-            throw new InvalidOperationException($"Service of type {typeof(T).Name} is not registered");
-        }
-
-        // Services
-        public static IAchievementsService AchievementsService { get; private set; }
-        public static IFeaturesService FeaturesService { get; private set; }
-        public static ICollectionsService CollectionsService { get; private set; }
-        public static IWalletService WalletService { get; private set; }
-        public static IUserService UserService { get; private set; }
-        public static IFriendsService FriendsService { get; private set; }
-        public static IOwnedGamesService OwnedGamesService { get; private set; }
-        public static AuthenticationService AuthenticationService { get; private set; }
-        public static IForumService ForumService { get; private set; }
-
-        // View Models
-        public static AddGameToCollectionViewModel AddGameToCollectionViewModel { get; private set; }
-        public static CollectionGamesViewModel CollectionGamesViewModel { get; private set; }
-        public static CollectionsViewModel CollectionsViewModel { get; private set; }
-        public static UsersViewModel UsersViewModel { get; private set; }
-        public static FriendsViewModel FriendsViewModel { get; private set; }
-        public static AddFriendsViewModel AddFriendsViewModel { get; private set; }
-
-        public static User CurrentUser { get; set; } = new User();
-
-        public static IPasswordResetService PasswordResetService { get; private set; }
-        public static ISessionService SessionService { get; private set; }
-        public static IUserProfilesRepository UserProfileRepository { get; private set; }
-        public static ICollectionsRepository CollectionsRepository { get; private set; }
-        public static PasswordResetRepository PasswordResetRepository { get; private set; }
-        public static IUsersRepository UserRepository { get; private set; }
-
-        public static IChatRepository ChatRepository { get; private set; }
-
-        static App()
-        {
-            // Wire up EF Core and all new repositories and services
-            ConfigureServices();
-
-            if (useRemoteServices)
-            {
-                InitializeRemoteServices();
-            }
-            else
-            {
-                InitializeLocalServices();
-            }
-        }
-
-        private static void InitializeLocalServices()
-        {
-            var navigationService = NavigationService.Instance;
-            var achievementsRepository = GetService<IAchievementsRepository>();
-
-            // EF-Core repositories
-            UserRepository = GetService<IUsersRepository>();
-            UserProfileRepository = (UserProfilesRepository)GetService<IUserProfilesRepository>();
-            PasswordResetRepository = (PasswordResetRepository)GetService<IPasswordResetRepository>();
-            CollectionsRepository = GetService<ICollectionsRepository>();
-            ChatRepository = GetService<IChatRepository>();
-
-            // Initialize all services
-            SessionService = (SessionService)GetService<ISessionService>();
-            UserService = GetService<IUserService>();
-            AchievementsService = new AchievementsService(achievementsRepository);
-            CollectionsService = GetService<ICollectionsService>();
-            AuthenticationService = new AuthenticationService(UserRepository);
-            FriendsService = new FriendsService(GetService<IFriendshipsRepository>(), UserService);
-            OwnedGamesService = new OwnedGamesService(GetService<IOwnedGamesRepository>());
-            PasswordResetService = new PasswordResetService(PasswordResetRepository, UserService);
-            FeaturesService = (FeaturesService)GetService<IFeaturesService>();
-            WalletService = new WalletService(GetService<IWalletRepository>(), UserService);
-            ForumService = (ForumService)GetService<IForumService>();
-            ForumService.Initialize(GetService<IForumService>());
-
-            // Initialize the View Models
-            InitViewModels();
-
-            // initialize the achievements off of the EF-based AchievementsService
-            InitializeAchievements();
-        }
-
-        private static void InitializeRemoteServices()
-        {
-            // For remote services, we're using the service proxies
-            // All services are now implemented as proxies
-            var navigationService = NavigationService.Instance;
-            UserService = GetService<IUserService>();
-            UserRepository = GetService<IUsersRepository>();
-            UserProfileRepository = (UserProfilesRepository)GetService<IUserProfilesRepository>();
-            PasswordResetRepository = (PasswordResetRepository)GetService<IPasswordResetRepository>();
-            CollectionsRepository = GetService<ICollectionsRepository>();
-            ChatRepository = GetService<IChatRepository>();
-
-            // Some services may need a cast to a specific type
-            try
-            {
-                SessionService = GetService<ISessionService>();
-            }
-            catch
-            {
-                // ignore
-            }
-
-            // Regular service assignments
-            try
-            {
-                AchievementsService = GetService<IAchievementsService>();
-            }
-            catch
-            {
-                // ignore
-            }
-
-            try
-            {
-                CollectionsService = GetService<ICollectionsService>();
-            }
-            catch
-            {
-                // ignore
-            }
-
-            try
-            {
-                FriendsService = GetService<IFriendsService>();
-            }
-            catch
-            {
-                // ignore
-            }
-
-            try
-            {
-                OwnedGamesService = GetService<IOwnedGamesService>();
-            }
-            catch
-            {
-                // ignore
-            }
-
-            try
-            {
-                WalletService = GetService<IWalletService>();
-            }
-            catch
-            {
-                // ignore
-            }
-
-            try
-            {
-                ForumService = GetService<IForumService>();
-            }
-            catch
-            {
-                // ignore
-            }
-
-            // Services that need a specific cast
-            try
-            {
-                FeaturesService = GetService<IFeaturesService>();
-            }
-            catch
-            {
-                // ignore
-            }
-
-            try
-            {
-                PasswordResetService = GetService<IPasswordResetService>();
-            }
-            catch
-            {
-                // ignore
-            }
-        }
-        private static void InitializeAchievements()
-        {
-            if (!useRemoteServices && AchievementsService != null)
-            {
-                AchievementsService.InitializeAchievements();
-            }
-        }
-
-        private Window mainWindow;
-
-        public App()
-        {
-            this.InitializeComponent();
-        }
-
-        public Window MainWindow { get; set; }
-
-        protected override void OnLaunched(Microsoft.UI.Xaml.LaunchActivatedEventArgs args)
-        {
-            mainWindow = new MainWindow();
-            // NavigationService.Instance.Initialize(m_window.Content as Frame); // Ensure the frame is passed
-            mainWindow.Activate();
-        }
-    }
-
-    // Helper class for services that haven't been proxied yet
-    public class ThrowingServiceProxy<T> : IDisposable
-    {
-        private readonly string serviceName;
-
-        public ThrowingServiceProxy(string serviceName)
-        {
-            this.serviceName = serviceName;
-        }
-
-        public void Dispose()
-        {
-            // No resources to dispose
-        }
-
-        // This allows the proxy to be cast to any interface but will throw when methods are called
-        public static implicit operator T(ThrowingServiceProxy<T> proxy)
-        {
-            throw new NotImplementedException($"The {proxy.serviceName} proxy has not been implemented yet. " +
-                $"You need to implement a proxy for this service to use it with the remote API.");
-        }
-    }
+﻿using System;
+using System.Collections.Generic;
+using System.Runtime.InteropServices;
+using Microsoft.UI.Xaml;
+using BusinessLayer.Data;
+using BusinessLayer.Repositories;
+using BusinessLayer.Services.Interfaces;
+using BusinessLayer.Services;
+using SteamProfile.ViewModels;
+using BusinessLayer.Repositories.Interfaces;
+using Microsoft.Extensions.DependencyInjection;
+using Microsoft.EntityFrameworkCore;
+using SteamProfile.Views;
+using Microsoft.Extensions.Configuration;
+using BusinessLayer.DataContext;
+using Microsoft.EntityFrameworkCore.SqlServer;
+using SteamProfile.Services;
+using BusinessLayer.Services.Proxies;
+using Microsoft.EntityFrameworkCore.Infrastructure;
+using BusinessLayer.Models;
+
+namespace SteamProfile
+{
+    public partial class App : Application
+    {
+        // Configuration settings
+        private static bool useRemoteServices = false; // Set to true to use proxy services
+        private static string apiBaseUrl = "https://localhost:7262/api/";
+
+        // Steam Community part
+        private static readonly Dictionary<Type, object> Services = new Dictionary<Type, object>();
+
+        public static void InitViewModels()
+        {
+            if (UsersViewModel == null)
+            {
+                // This means its not remote
+                UsersViewModel = UsersViewModel.Instance;
+                AddGameToCollectionViewModel = new AddGameToCollectionViewModel(CollectionsService, UserService);
+                FriendsViewModel = new FriendsViewModel(FriendsService, UserService);
+                AddFriendsViewModel = new AddFriendsViewModel(FriendsService, UserService);
+                CollectionGamesViewModel = new CollectionGamesViewModel(CollectionsService);
+                CollectionsViewModel = new CollectionsViewModel(CollectionsService, UserService);
+            }
+        }
+
+        private static void ConfigureServices()
+        {
+            // Build configuration from appsettings.json
+            var config = new ConfigurationBuilder()
+                .SetBasePath(AppContext.BaseDirectory)
+                .AddJsonFile("appsettings.json", optional: false, reloadOnChange: true)
+                .Build();
+
+            // Check if we should use remote services
+            if (config["UseRemoteServices"] != null)
+            {
+                useRemoteServices = bool.Parse(config["UseRemoteServices"]);
+            }
+
+            // Get API base URL if specified
+            if (config["ApiSettings:BaseUrl"] != null)
+            {
+                apiBaseUrl = config["ApiSettings:BaseUrl"];
+            }
+
+            if (useRemoteServices)
+            {
+                ConfigureProxyServices();
+                return;
+            }
+
+            // Continue with local service configuration
+            // Read connection string
+            var connectionString = config.GetConnectionString("DefaultConnection");
+
+            // Build DbContextOptions for the DataContext
+            var dbContextOptions = new DbContextOptionsBuilder<ApplicationDbContext>()
+                .UseSqlServer(connectionString)
+                .Options;
+
+            // Instantiate and register EF Core DataContext
+            var dataContext = new ApplicationDbContext(dbContextOptions);
+            Services[typeof(ApplicationDbContext)] = dataContext;
+
+            // EF Core repositories
+            var sessionRepository = new SessionRepository(dataContext);
+            Services[typeof(ISessionRepository)] = sessionRepository;
+
+            var userProfilesRepository = new UserProfilesRepository(dataContext);
+            Services[typeof(IUserProfilesRepository)] = userProfilesRepository;
+
+            var walletRepository = new WalletRepository(dataContext);
+            Services[typeof(IWalletRepository)] = walletRepository;
+
+            var ownedGamesRepository = new OwnedGamesRepository(dataContext);
+            Services[typeof(IOwnedGamesRepository)] = ownedGamesRepository;
+
+            var reviewRepository = new ReviewRepository(dataContext);
+            Services[typeof(IReviewRepository)] = reviewRepository;
+
+            var newsRepository = new NewsRepository(dataContext);
+            Services[typeof(INewsRepository)] = newsRepository;
+
+            var passwordResetRepository = new PasswordResetRepository(dataContext);
+            Services[typeof(IPasswordResetRepository)] = passwordResetRepository;
+
+            var friendshipRepository = new FriendshipsRepository(dataContext);
+            Services[typeof(IFriendshipsRepository)] = friendshipRepository;
+
+            var friendRequestRepository = new FriendRequestRepository(dataContext);
+            Services[typeof(IFriendRequestRepository)] = friendRequestRepository;
+
+            var userRepository = new UsersRepository(dataContext);
+            Services[typeof(IUsersRepository)] = userRepository;
+
+            var featureRepository = new FeaturesRepository(dataContext);
+            Services[typeof(IFeaturesRepository)] = featureRepository;
+
+            var collectionsRepository = new CollectionsRepository(dataContext);
+            Services[typeof(ICollectionsRepository)] = collectionsRepository;
+
+            var achievementsRepository = new AchievementsRepository(dataContext);
+            Services[typeof(IAchievementsRepository)] = achievementsRepository;
+
+            Services[typeof(IForumRepository)] = new ForumRepository(GetService<ApplicationDbContext>());
+
+            Services[typeof(IChatRepository)] = new ChatRepository(GetService<ApplicationDbContext>());
+
+            // This is the old repository that is not used anymore (needs to be removed)
+            var friendRepository = new FriendRepository(dataContext);
+            Services[typeof(IFriendRepository)] = friendRepository;
+
+            // Configuration
+            string currentUsername = "JaneSmith"; // This would come from authentication
+
+            // Register database connection
+            var dbConnection = new DatabaseConnection();
+            Services[typeof(DatabaseConnection)] = dbConnection;
+
+            // Register repositories
+            // Register services
+            var friendService = new FriendService(friendRepository);
+            Services[typeof(IFriendService)] = friendService;
+
+            var reviewService = new ReviewService(reviewRepository);
+            Services[typeof(IReviewService)] = reviewService;
+
+            var sessionService = new SessionService(sessionRepository, userRepository);
+            Services[typeof(ISessionService)] = sessionService;
+
+            var userService = new UserService(userRepository, sessionService);
+            Services[typeof(IUserService)] = userService;
+
+            var walletService = new WalletService(walletRepository, userService);
+            Services[typeof(IWalletService)] = walletService;
+
+            Services[typeof(ICollectionsService)] = new CollectionsService(collectionsRepository);
+
+            var walletService = new WalletService(walletRepository, userService);
+            Services[typeof(IWalletService)] = walletService;
+
+            var featuresService = new FeaturesService(featureRepository, userService, userProfilesRepository, walletService);
+            Services[typeof(IFeaturesService)] = featuresService;
+
+            Services[typeof(INewsService)] = new NewsService(GetService<INewsRepository>(), GetService<IUserService>());
+
+            Services[typeof(IForumService)] = new ForumService(GetService<IForumRepository>());
+            // Ensure static instance is initialized for legacy code
+            ((ForumService)Services[typeof(IForumService)]).Initialize((ForumService)Services[typeof(IForumService)]);
+
+            var friendRequestService = new FriendRequestService(friendRequestRepository, friendService);
+            Services[typeof(IFriendRequestService)] = friendRequestService;
+
+            // Register view models
+            var friendRequestViewModel = new FriendRequestViewModel(friendRequestService, currentUsername);
+            Services[typeof(FriendRequestViewModel)] = friendRequestViewModel;
+        }
+
+        // Configure proxy services for remote API usage
+        private static void ConfigureProxyServices()
+        {
+            // Set the API base URL for all proxies
+            ServiceFactory.SetApiBaseUrl(apiBaseUrl);
+
+            // Configure session service first since many others depend on it
+            var sessionService = ServiceFactory.CreateSessionService();
+            Services[typeof(ISessionService)] = sessionService;
+            var config = new ConfigurationBuilder()
+                .SetBasePath(AppContext.BaseDirectory)
+                .AddJsonFile("appsettings.json", optional: false, reloadOnChange: true)
+                .Build();
+            var connectionString = config.GetConnectionString("DefaultConnection");
+
+            var dbContextOptions = new DbContextOptionsBuilder<ApplicationDbContext>()
+                .UseSqlServer(connectionString)
+                .Options;
+
+            var dataContext = new ApplicationDbContext(dbContextOptions);
+            Services[typeof(ApplicationDbContext)] = dataContext;
+
+            var userRepository = new UsersRepository(dataContext);
+            Services[typeof(IUsersRepository)] = userRepository;
+
+            var passwordResetRepository = new PasswordResetRepository(dataContext);
+            Services[typeof(IPasswordResetRepository)] = passwordResetRepository;
+
+            var userProfilesRepository = new UserProfilesRepository(dataContext);
+            Services[typeof(IUserProfilesRepository)] = userProfilesRepository;
+
+            var collectionsRepository = new CollectionsRepository(dataContext);
+            Services[typeof(ICollectionsRepository)] = collectionsRepository;
+
+            // Configure user service next as it's also a common dependency
+            var userService = ServiceFactory.CreateUserService();
+            Services[typeof(IUserService)] = userService;
+
+            // Configure all other services
+            Services[typeof(IFriendRequestService)] = ServiceFactory.CreateFriendRequestService();
+            Services[typeof(IWalletService)] = ServiceFactory.CreateWalletService();
+            Services[typeof(ICollectionsService)] = ServiceFactory.CreateCollectionsService();
+            Services[typeof(IFeaturesService)] = ServiceFactory.CreateFeaturesService();
+            Services[typeof(IFriendsService)] = ServiceFactory.CreateFriendsService();
+            Services[typeof(IAchievementsService)] = ServiceFactory.CreateAchievementsService();
+            Services[typeof(IOwnedGamesService)] = ServiceFactory.CreateOwnedGamesService();
+            Services[typeof(IReviewService)] = ServiceFactory.CreateReviewService();
+            Services[typeof(INewsService)] = ServiceFactory.CreateNewsService();
+            Services[typeof(IForumService)] = ServiceFactory.CreateForumService();
+            Services[typeof(IPasswordResetService)] = ServiceFactory.CreatePasswordResetService();
+            Services[typeof(IFriendService)] = ServiceFactory.CreateFriendService();
+            Services[typeof(IChatRepository)] = new ChatRepository(GetService<ApplicationDbContext>());
+        }
+
+        public static T GetService<T>()
+            where T : class
+        {
+            if (Services.TryGetValue(typeof(T), out var service))
+            {
+                return (T)service;
+            }
+
+            throw new InvalidOperationException($"Service of type {typeof(T).Name} is not registered");
+        }
+
+        // Services
+        public static IAchievementsService AchievementsService { get; private set; }
+        public static IFeaturesService FeaturesService { get; private set; }
+        public static ICollectionsService CollectionsService { get; private set; }
+        public static IWalletService WalletService { get; private set; }
+        public static IUserService UserService { get; private set; }
+        public static IFriendsService FriendsService { get; private set; }
+        public static IOwnedGamesService OwnedGamesService { get; private set; }
+        public static AuthenticationService AuthenticationService { get; private set; }
+        public static IForumService ForumService { get; private set; }
+
+        // View Models
+        public static AddGameToCollectionViewModel AddGameToCollectionViewModel { get; private set; }
+        public static CollectionGamesViewModel CollectionGamesViewModel { get; private set; }
+        public static CollectionsViewModel CollectionsViewModel { get; private set; }
+        public static UsersViewModel UsersViewModel { get; private set; }
+        public static FriendsViewModel FriendsViewModel { get; private set; }
+        public static AddFriendsViewModel AddFriendsViewModel { get; private set; }
+
+        public static User CurrentUser { get; set; } = new User();
+
+        public static IPasswordResetService PasswordResetService { get; private set; }
+        public static ISessionService SessionService { get; private set; }
+        public static IUserProfilesRepository UserProfileRepository { get; private set; }
+        public static ICollectionsRepository CollectionsRepository { get; private set; }
+        public static PasswordResetRepository PasswordResetRepository { get; private set; }
+        public static IUsersRepository UserRepository { get; private set; }
+
+        public static IChatRepository ChatRepository { get; private set; }
+
+        static App()
+        {
+            // Wire up EF Core and all new repositories and services
+            ConfigureServices();
+
+            if (useRemoteServices)
+            {
+                InitializeRemoteServices();
+            }
+            else
+            {
+                InitializeLocalServices();
+            }
+        }
+
+        private static void InitializeLocalServices()
+        {
+            var navigationService = NavigationService.Instance;
+            var achievementsRepository = GetService<IAchievementsRepository>();
+
+            // EF-Core repositories
+            UserRepository = GetService<IUsersRepository>();
+            UserProfileRepository = (UserProfilesRepository)GetService<IUserProfilesRepository>();
+            PasswordResetRepository = (PasswordResetRepository)GetService<IPasswordResetRepository>();
+            CollectionsRepository = GetService<ICollectionsRepository>();
+            ChatRepository = GetService<IChatRepository>();
+
+            // Initialize all services
+            SessionService = (SessionService)GetService<ISessionService>();
+            UserService = GetService<IUserService>();
+            AchievementsService = new AchievementsService(achievementsRepository);
+            CollectionsService = GetService<ICollectionsService>();
+            AuthenticationService = new AuthenticationService(UserRepository);
+            FriendsService = new FriendsService(GetService<IFriendshipsRepository>(), UserService);
+            OwnedGamesService = new OwnedGamesService(GetService<IOwnedGamesRepository>());
+            PasswordResetService = new PasswordResetService(PasswordResetRepository, UserService);
+            FeaturesService = (FeaturesService)GetService<IFeaturesService>();
+            WalletService = new WalletService(GetService<IWalletRepository>(), UserService);
+            ForumService = (ForumService)GetService<IForumService>();
+            ForumService.Initialize(GetService<IForumService>());
+
+            // Initialize the View Models
+            InitViewModels();
+
+            // initialize the achievements off of the EF-based AchievementsService
+            InitializeAchievements();
+        }
+
+        private static void InitializeRemoteServices()
+        {
+            // For remote services, we're using the service proxies
+            // All services are now implemented as proxies
+            var navigationService = NavigationService.Instance;
+            UserService = GetService<IUserService>();
+            UserRepository = GetService<IUsersRepository>();
+            UserProfileRepository = (UserProfilesRepository)GetService<IUserProfilesRepository>();
+            PasswordResetRepository = (PasswordResetRepository)GetService<IPasswordResetRepository>();
+            CollectionsRepository = GetService<ICollectionsRepository>();
+            ChatRepository = GetService<IChatRepository>();
+
+            // Some services may need a cast to a specific type
+            try
+            {
+                SessionService = GetService<ISessionService>();
+            }
+            catch
+            {
+                // ignore
+            }
+
+            // Regular service assignments
+            try
+            {
+                AchievementsService = GetService<IAchievementsService>();
+            }
+            catch
+            {
+                // ignore
+            }
+
+            try
+            {
+                CollectionsService = GetService<ICollectionsService>();
+            }
+            catch
+            {
+                // ignore
+            }
+
+            try
+            {
+                FriendsService = GetService<IFriendsService>();
+            }
+            catch
+            {
+                // ignore
+            }
+
+            try
+            {
+                OwnedGamesService = GetService<IOwnedGamesService>();
+            }
+            catch
+            {
+                // ignore
+            }
+
+            try
+            {
+                WalletService = GetService<IWalletService>();
+            }
+            catch
+            {
+                // ignore
+            }
+
+            try
+            {
+                ForumService = GetService<IForumService>();
+            }
+            catch
+            {
+                // ignore
+            }
+
+            // Services that need a specific cast
+            try
+            {
+                FeaturesService = GetService<IFeaturesService>();
+            }
+            catch
+            {
+                // ignore
+            }
+
+            try
+            {
+                PasswordResetService = GetService<IPasswordResetService>();
+            }
+            catch
+            {
+                // ignore
+            }
+        }
+        private static void InitializeAchievements()
+        {
+            if (!useRemoteServices && AchievementsService != null)
+            {
+                AchievementsService.InitializeAchievements();
+            }
+        }
+
+        private Window mainWindow;
+
+        public App()
+        {
+            this.InitializeComponent();
+        }
+
+        public Window MainWindow { get; set; }
+
+        protected override void OnLaunched(Microsoft.UI.Xaml.LaunchActivatedEventArgs args)
+        {
+            mainWindow = new MainWindow();
+            // NavigationService.Instance.Initialize(m_window.Content as Frame); // Ensure the frame is passed
+            mainWindow.Activate();
+        }
+    }
+
+    // Helper class for services that haven't been proxied yet
+    public class ThrowingServiceProxy<T> : IDisposable
+    {
+        private readonly string serviceName;
+
+        public ThrowingServiceProxy(string serviceName)
+        {
+            this.serviceName = serviceName;
+        }
+
+        public void Dispose()
+        {
+            // No resources to dispose
+        }
+
+        // This allows the proxy to be cast to any interface but will throw when methods are called
+        public static implicit operator T(ThrowingServiceProxy<T> proxy)
+        {
+            throw new NotImplementedException($"The {proxy.serviceName} proxy has not been implemented yet. " +
+                $"You need to implement a proxy for this service to use it with the remote API.");
+        }
+    }
 }