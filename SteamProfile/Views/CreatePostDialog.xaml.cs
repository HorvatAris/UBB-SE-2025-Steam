using System;
using Microsoft.UI.Xaml;
using Microsoft.UI.Xaml.Controls;
using BusinessLayer.Models;
using BusinessLayer.Services;

namespace SteamProfile.Views
{
    public sealed partial class CreatePostDialog : ContentDialog
    {
        // Hard-coded current user ID for demo
        private readonly uint currentUserId = ForumService.GetForumServiceInstance.GetCurrentUserId();
        private User currentUser;
        // Result indicating if a post was created
        public bool PostCreated { get; private set; }
        public CreatePostDialog()
        {
            this.InitializeComponent();
            // Get current user and set up user display
            currentUser = User.GetUserById((int)currentUserId);
            UserNameTextBlock.Text = currentUser.Username;
            UserProfileImage.Source = new Microsoft.UI.Xaml.Media.Imaging.BitmapImage(new Uri(currentUser.ProfilePicturePath));
            // Register for button click events
            this.PrimaryButtonClick += CreatePostDialog_PrimaryButtonClick;
        }
        private void CreatePostDialog_PrimaryButtonClick(ContentDialog sender, ContentDialogButtonClickEventArgs args)
        {
            // Defer the close operation so we can validate inputs
            var deferral = args.GetDeferral();
            // Validate inputs
            bool isValid = ValidateInputs();
            // Prevent dialog from closing
            if (!isValid)
            {
                args.Cancel = true;
                deferral.Complete();
                return;
            }
            try
            {
                // Get values from controls
                string title = TitleTextBox.Text.Trim();
                string body = BodyTextBox.Text.Trim();
                // Get game ID (if selected)
<<<<<<< HEAD
                int? gameId = null;
                if (GameComboBox.SelectedIndex > 0) // First option is "No game"
=======
                uint? gameId = null;
                // First option is "No game"
                if (GameComboBox.SelectedIndex > 0)
>>>>>>> dadb4723
                {
                    if (GameComboBox.SelectedItem is ComboBoxItem selectedItem)
                    {
                        var tagString = selectedItem.Tag.ToString();
                        if (int.TryParse(tagString, out int parsedGameId))
                        {
                            gameId = parsedGameId;
                        }
                    }
                }
                // Create the post
                string currentDate = DateTime.Now.ToString("yyyy-MM-dd HH:mm:ss");
                ForumService.GetForumServiceInstance.CreatePost(title, body, currentDate, gameId);
                // Indicate that a post was created
                PostCreated = true;
            }
            catch (Exception ex)
            {
                // Show error inside the dialog instead of opening a new ContentDialog
                var message = $"There was an error creating your post: {ex.Message}";
                if (ex.InnerException != null)
                {
                    message += $"\nDetails: {ex.InnerException.Message}";
                }
                GeneralErrorText.Text = message;
                GeneralErrorText.Visibility = Visibility.Visible;
                // Prevent dialog from closing
                args.Cancel = true;
            }
            // Complete the deferral
            deferral.Complete();
        }
        private bool ValidateInputs()
        {
            bool isValid = true;
            // Check title
            if (string.IsNullOrWhiteSpace(TitleTextBox.Text))
            {
                TitleErrorText.Visibility = Visibility.Visible;
                isValid = false;
            }
            else
            {
                TitleErrorText.Visibility = Visibility.Collapsed;
            }
            // Check body
            if (string.IsNullOrWhiteSpace(BodyTextBox.Text))
            {
                BodyErrorText.Visibility = Visibility.Visible;
                isValid = false;
            }
            else
            {
                BodyErrorText.Visibility = Visibility.Collapsed;
            }
            return isValid;
        }
    }
}<|MERGE_RESOLUTION|>--- conflicted
+++ resolved
@@ -42,14 +42,8 @@
                 string title = TitleTextBox.Text.Trim();
                 string body = BodyTextBox.Text.Trim();
                 // Get game ID (if selected)
-<<<<<<< HEAD
                 int? gameId = null;
                 if (GameComboBox.SelectedIndex > 0) // First option is "No game"
-=======
-                uint? gameId = null;
-                // First option is "No game"
-                if (GameComboBox.SelectedIndex > 0)
->>>>>>> dadb4723
                 {
                     if (GameComboBox.SelectedItem is ComboBoxItem selectedItem)
                     {
