﻿<!DOCTYPE html>
<html lang="en">
<head>
    <meta charset="utf-8" />
    <meta name="viewport" content="width=device-width, initial-scale=1.0" />
    <title>@ViewData["Title"] - SteamProfileWeb</title>
    <link rel="stylesheet" href="~/lib/bootstrap/dist/css/bootstrap.min.css" />
    <link rel="stylesheet" href="~/css/site.css" asp-append-version="true" />
    <link rel="stylesheet" href="~/SteamProfileWeb.styles.css" asp-append-version="true" />
</head>
<body>
    <header>
        <nav class="navbar navbar-expand-sm navbar-toggleable-sm navbar-light bg-white border-bottom box-shadow mb-3">
            <div class="container-fluid">
                <a class="navbar-brand" asp-area="" asp-controller="Home" asp-action="Index">SteamProfileWeb</a>
                <button class="navbar-toggler" type="button" data-bs-toggle="collapse" data-bs-target=".navbar-collapse" aria-controls="navbarSupportedContent"
                        aria-expanded="false" aria-label="Toggle navigation">
                    <span class="navbar-toggler-icon"></span>
                </button>
                <div class="navbar-collapse collapse d-sm-inline-flex justify-content-between">
                    <ul class="navbar-nav flex-grow-1">
                        <li class="nav-item">
                            <a class="nav-link text-dark" asp-area="" asp-controller="Home" asp-action="Index">Home</a>
                        </li>
                        <li class="nav-item">
                            <a class="nav-link text-dark" asp-area="" asp-controller="Home" asp-action="Privacy">Privacy</a>
                        </li>
                        <li class="nav-item">
                            <a class="nav-link text-dark" asp-area="" asp-controller="Forum" asp-action="Index">Forum</a>
                        </li>
                        <li class="nav-item">
<<<<<<< HEAD
                            <a class="nav-link text-dark" asp-area="" asp-controller="Features" asp-action="Index">Features</a>
=======
                            <a class="nav-link text-dark" asp-area="" asp-controller="Achievements" asp-action="Index">Achievements</a>
>>>>>>> b4105589
                        </li>
                    </ul>
                    <partial name="_LoginPartial" />
                </div>
            </div>
        </nav>
    </header>
    <div class="container">
        <main role="main" class="pb-3">
            @RenderBody()
        </main>
    </div>

    <footer class="border-top footer text-muted">
        <div class="container">
            &copy; 2025 - SteamProfileWeb - <a asp-area="" asp-controller="Home" asp-action="Privacy">Privacy</a>
        </div>
    </footer>
    <script src="~/lib/jquery/dist/jquery.min.js"></script>
    <script src="~/lib/bootstrap/dist/js/bootstrap.bundle.min.js"></script>
    <script src="~/js/site.js" asp-append-version="true"></script>
    @await RenderSectionAsync("Scripts", required: false)
</body>
</html><|MERGE_RESOLUTION|>--- conflicted
+++ resolved
@@ -29,11 +29,8 @@
                             <a class="nav-link text-dark" asp-area="" asp-controller="Forum" asp-action="Index">Forum</a>
                         </li>
                         <li class="nav-item">
-<<<<<<< HEAD
                             <a class="nav-link text-dark" asp-area="" asp-controller="Features" asp-action="Index">Features</a>
-=======
                             <a class="nav-link text-dark" asp-area="" asp-controller="Achievements" asp-action="Index">Achievements</a>
->>>>>>> b4105589
                         </li>
                     </ul>
                     <partial name="_LoginPartial" />
