﻿using Microsoft.AspNetCore.Authorization;
using Microsoft.AspNetCore.Mvc;
using SteamHub.ApiContract.Services.Interfaces;
using SteamHub.ApiContract.Models.User;
using SteamHub.Api.Context;
using SteamHub.ApiContract.Exceptions;

namespace SteamHub.Api.Controllers
{
    [ApiController]
    [Route("api/[controller]")]
    public class UserController : ControllerBase
    {
        private readonly IUserService userService;
        private readonly DataContext dbContext;

        public UserController(IUserService userService, DataContext dbContext)
        {
            this.userService = userService;
            this.dbContext = dbContext;
        }

        [HttpGet]
        public async Task<IActionResult> GetAllUsers()
        {
            return Ok(await userService.GetAllUsersAsync());
        }

        [HttpGet("{id}")]
        public async Task<IActionResult> GetUser(int id)
        {
            var user = await userService.GetUserByIdentifierAsync(id);
            if (user == null) return NotFound();
            return Ok(user);
        }

        [HttpGet("email/{email}")]
        public async Task<IActionResult> GetUserByEmail(string email)
        {
            var user = await userService.GetUserByEmailAsync(email);
            if (user == null) return NotFound();
            return Ok(user);
        }

        [HttpGet("username/{username}")]
        public async Task<IActionResult> GetUserByUsername(string username)
        {
            var user = await userService.GetUserByUsernameAsync(username);
            if (user == null) return NotFound();
            return Ok(user);
        }

        [HttpPost("validate")]
        public async Task<IActionResult> ValidateUser([FromBody] ValidateUserRequest request)
        {
            try
            {
                await userService.ValidateUserAndEmailAsync(request.Email, request.Username);
                return Ok();
            }
            catch (Exception ex)
            {
                return BadRequest(ex.Message);
            }
        }

        [HttpPost]
        public async Task<IActionResult> CreateUser([FromBody] User user)
        {
            try
            {
                var createdUser = await userService.CreateUserAsync(user);
                return Ok(createdUser);
            }
            catch (EmailAlreadyExistsException ex)
            {
                return BadRequest(new { error = ex.Message });
            }
            catch (UsernameAlreadyTakenException ex)
            {
                return BadRequest(new { error = ex.Message });
            }
            catch (Exception ex)
            {
                return BadRequest(new { error = "Failed to create user" });
            }
        }

        [HttpPut("{id}")]
        [Authorize]
        public async Task<IActionResult> UpdateUser(int id, [FromBody] User user)
        {
            if (id != user.UserId)
            {
                return BadRequest("User ID mismatch");
            }

            try
            {
                var updatedUser = await userService.UpdateUserAsync(user);
                return Ok(updatedUser);
            }
            catch (Exception ex)
            {
                return BadRequest(ex.Message);
            }
        }

        [HttpDelete("{id}")]
        [Authorize]
        public async Task<IActionResult> DeleteUser(int id)
        {
            try
            {
                await userService.DeleteUserAsync(id);
                return Ok();
            }
            catch (Exception ex)
            {
                return BadRequest(ex.Message);
            }
        }

        [HttpPost("{id}/verify")]
        [Authorize]
        public async Task<IActionResult> VerifyPassword(int id, [FromBody] PasswordVerifyRequest request)
        {
            return Ok(await userService.AcceptChangesAsync(id, request.Password));
        }

        [HttpPut("{id}/email")]
        [Authorize]
        public async Task<IActionResult> UpdateEmail(int id, [FromBody] EmailUpdateRequest request)
        {
            try
            {
                await userService.UpdateUserEmailAsync(id, request.Email);
                return Ok();
            }
            catch (Exception ex)
            {
                return BadRequest(ex.Message);
            }
        }

        [HttpPut("{id}/password")]
        [Authorize]
        public async Task<IActionResult> UpdatePassword(int id, [FromBody] PasswordUpdateRequest request)
        {
            try
            {
                await userService.UpdateUserPasswordAsync(id, request.Password);
                return Ok();
            }
            catch (Exception ex)
            {
                return BadRequest(ex.Message);
            }
        }

        [HttpPut("{id}/username")]
        [Authorize]
        public async Task<IActionResult> UpdateUsername(int id, [FromBody] UsernameUpdateRequest request)
        {
            try
            {
                await userService.UpdateUserUsernameAsync(id, request.Username);
                return Ok();
            }
            catch (Exception ex)
            {
                return BadRequest(ex.Message);
            }
        }

        [HttpPost("updateUsername")]
        [Authorize]
        public async Task<IActionResult> UpdateUsername([FromBody] UsernameChangeRequest request)
        {
            var user = await userService.GetCurrentUserAsync();
            if (user == null)
            {
                return Unauthorized();
            }

            var result = await userService.UpdateUserUsernameAsync(request.Username, request.CurrentPassword);
            if (result)
            {
                return Ok();
            }
            return BadRequest("Failed to update username");
        }

        [HttpPost("updatePassword")]
        [Authorize]
        public async Task<IActionResult> UpdatePassword([FromBody] PasswordChangeRequest request)
        {
            var user = await userService.GetCurrentUserAsync();
            if (user == null)
            {
                return Unauthorized();
            }

            var result = await userService.UpdateUserPasswordAsync(request.Password, request.CurrentPassword);
            if (result)
            {
                return Ok();
            }
            return BadRequest("Failed to update password");
        }

        [HttpPost("updateEmail")]
        [Authorize]
        public async Task<IActionResult> UpdateEmail([FromBody] EmailChangeRequest request)
        {
            var user = await userService.GetCurrentUserAsync();
            if (user == null)
            {
                return Unauthorized();
            }

            var result = await userService.UpdateUserEmailAsync(request.Email, request.CurrentPassword);
            if (result)
            {
                return Ok();
            }
            return BadRequest("Failed to update email");
        }

        [HttpPost("updatePFP")]
        public async Task<IActionResult> UpdatePFP([FromBody] PFPChangeRequest request)
        {
            var user = await userService.GetCurrentUserAsync();
            if (user == null)
            {
                return Unauthorized();
            }

<<<<<<< HEAD
            var result = await userService.UpdateProfilePictureAsync(request.ProfilePicture);
=======
            var result = await userService.UpdateProfilePictureAsync(user.UserId, request.ProfilePicture);
>>>>>>> 372b72d2
            if (result)
            {
                return Ok();
            }
            return BadRequest("Failed to update pfp");
        }

        [HttpPost("updateBio")]
        public async Task<IActionResult> UpdateBio([FromBody] BioChangeRequest request)
        {
            var user = await userService.GetCurrentUserAsync();
            if (user == null)
            {
                return Unauthorized();
            }

<<<<<<< HEAD
            var result = await userService.UpdateProfileBioAsync(request.Bio);
=======
            var result = await userService.UpdateProfileBioAsync(user.UserId, request.Bio);
>>>>>>> 372b72d2
            if (result)
            {
                return Ok();
            }
            return BadRequest("Failed to update bio");
        }

        [HttpPost("verifyPassword")]
        [Authorize]
        public async Task<IActionResult> VerifyPassword([FromBody] PasswordVerifyRequest request)
        {
            return Ok(await userService.VerifyUserPasswordAsync(request.Password));
        }
    }

    // Request DTOs
    public class ValidateUserRequest
    {
        public string Email { get; set; }
        public string Username { get; set; }
    }

    public class PasswordVerifyRequest
    {
        public string Password { get; set; }
    }

    public class PFPChangeRequest
    {
        public string ProfilePicture { get; set; }
    }

    public class BioChangeRequest
    {
        public string Bio { get; set; }
    }

    public class EmailUpdateRequest
    {
        public string Email { get; set; }
    }

    public class PasswordUpdateRequest
    {
        public string Password { get; set; }
    }

    public class UsernameUpdateRequest
    {
        public string Username { get; set; }
    }

    public class UsernameChangeRequest
    {
        public string Username { get; set; }
        public string CurrentPassword { get; set; }
    }

    public class PasswordChangeRequest
    {
        public string Password { get; set; }
        public string CurrentPassword { get; set; }
    }

    public class EmailChangeRequest
    {
        public string Email { get; set; }
        public string CurrentPassword { get; set; }
    }
}
<|MERGE_RESOLUTION|>--- conflicted
+++ resolved
@@ -236,11 +236,7 @@
                 return Unauthorized();
             }
 
-<<<<<<< HEAD
-            var result = await userService.UpdateProfilePictureAsync(request.ProfilePicture);
-=======
             var result = await userService.UpdateProfilePictureAsync(user.UserId, request.ProfilePicture);
->>>>>>> 372b72d2
             if (result)
             {
                 return Ok();
@@ -257,11 +253,7 @@
                 return Unauthorized();
             }
 
-<<<<<<< HEAD
-            var result = await userService.UpdateProfileBioAsync(request.Bio);
-=======
             var result = await userService.UpdateProfileBioAsync(user.UserId, request.Bio);
->>>>>>> 372b72d2
             if (result)
             {
                 return Ok();
