{
  "Logging": {
    "LogLevel": {
      "Default": "Information",
      "Microsoft.AspNetCore": "Warning"
    }
  },
	"AllowedHosts": "*",
  "ConnectionStrings": {
<<<<<<< HEAD
    "Default": "Data Source=localhost;Initial Catalog=SteamHub;Integrated Security=True;TrustServerCertificate=True"
=======
    "Default": "Data Source=GHASTERLAPTOP;Initial Catalog=SteamHub;Integrated Security=True;TrustServerCertificate=True"
  },
  "Jwt": {
    "Key": "YourTemporarySecretKeyHere32CharsMini",
    "Issuer": "SteamHubApi"
>>>>>>> 4cdab8b8
  }
}<|MERGE_RESOLUTION|>--- conflicted
+++ resolved
@@ -7,14 +7,10 @@
   },
 	"AllowedHosts": "*",
   "ConnectionStrings": {
-<<<<<<< HEAD
     "Default": "Data Source=localhost;Initial Catalog=SteamHub;Integrated Security=True;TrustServerCertificate=True"
-=======
-    "Default": "Data Source=GHASTERLAPTOP;Initial Catalog=SteamHub;Integrated Security=True;TrustServerCertificate=True"
   },
   "Jwt": {
     "Key": "YourTemporarySecretKeyHere32CharsMini",
     "Issuer": "SteamHubApi"
->>>>>>> 4cdab8b8
   }
 }