--- conflicted
+++ resolved
@@ -2130,7 +2130,7 @@
             };
 
             builder.Entity<Achievement>().HasData(achievementsSeed);
-<<<<<<< HEAD
+            builder.Entity<Friendship>().HasData(firendshipSeed);
 
             var reviewsSeed = new List<Review>
             {
@@ -2179,10 +2179,6 @@
             };
 
             builder.Entity<Review>().HasData(reviewsSeed);
-
-=======
-            builder.Entity<Friendship>().HasData(firendshipSeed);
->>>>>>> 4418fdbb
         }
     }
 }