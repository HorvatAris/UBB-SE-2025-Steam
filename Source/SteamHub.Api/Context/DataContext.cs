using Microsoft.EntityFrameworkCore;
using SteamHub.Api.Entities;
using SteamHub.ApiContract.Models.Common;
using SteamHub.ApiContract.Models.Game;
using CollectionGame = SteamHub.Api.Entities.CollectionGame;
using Game = SteamHub.Api.Entities.Game;
using OwnedGame = SteamHub.Api.Entities.OwnedGame;

namespace SteamHub.Api.Context
{
    using Game = Game;
    using OwnedGame = OwnedGame;
    using CollectionGame = CollectionGame;
    using Collection = Collection;
    using User = User;


    public class DataContext : DbContext
    {
        private readonly IConfiguration configuration;

        public DataContext(DbContextOptions options, IConfiguration configuration) : base(options)
        {
            this.configuration = configuration;
        }

        public DataContext()
        {
        }

        public DbSet<Tag> Tags { get; set; }

        public DbSet<User> Users { get; set; }
        public DbSet<Game> Games { get; set; }
        public DbSet<Item> Items { get; set; }
        public DbSet<PointShopItem> PointShopItems { get; set; }

        public DbSet<UserPointShopItemInventory> UserPointShopInventories { get; set; }

        public DbSet<UsersGames> UsersGames { get; set; }
        public DbSet<StoreTransaction> StoreTransactions { get; set; }
        public DbSet<ItemTrade> ItemTrades { get; set; }
        public DbSet<UserInventory> UserInventories { get; set; }
        public DbSet<ItemTradeDetail> ItemTradeDetails { get; set; }


        // Added From other team
        public DbSet<SessionDetails> UserSessions { get; set; }

        public DbSet<PasswordResetCode> PasswordResetCodes { get; set; }

        public DbSet<Wallet> Wallets { get; set; }
        public DbSet<UserProfile> UserProfiles { get; set; }
        public DbSet<Achievement> Achievements { get; set; }
        public DbSet<ChatConversation> ChatConversations { get; set; }
        public DbSet<ChatMessage> ChatMessages { get; set; }

        public DbSet<UserAchievement> UserAchievements { get; set; }
        public DbSet<Collection> Collections { get; set; }
        public DbSet<Friendship> Friendships { get; set; }
        public DbSet<OwnedGame> OwnedGames { get; set; }
        public DbSet<Review> Reviews { get; set; }
        public DbSet<Post> NewsPosts { get; set; }
        public DbSet<Comment> NewsComments { get; set; }
        public DbSet<PostRatingType> NewsPostRatingTypes { get; set; }
        public DbSet<FriendRequest> FriendRequests { get; set; }
        public DbSet<FriendEntity> FriendsTable { get; set; } // Delete this once the relationship functionalities are sorted out
        public DbSet<ForumPost> ForumPosts { get; set; }
        public DbSet<ForumComment> ForumComments { get; set; }
        internal DbSet<UserLikedPost> UserLikedPosts { get; set; }
        internal DbSet<UserDislikedPost> UserDislikedPosts { get; set; }
        internal DbSet<UserLikedComment> UserLikedComments { get; set; }
        internal DbSet<UserDislikedComment> UserDislikedComments { get; set; }
        public DbSet<Feature> Features { get; set; }
        public DbSet<FeatureUser> FeatureUsers { get; set; }

        public DbSet<CollectionGame> CollectionGames { get; set; }

        public DbSet<SoldGame> SoldGames { get; set; }


        protected override void OnConfiguring(DbContextOptionsBuilder optionsBuilder)
        {
            if (!optionsBuilder.IsConfigured)
            {
                optionsBuilder.UseSqlServer(configuration.GetConnectionString("Default"));
            }


        }

        protected override void OnModelCreating(ModelBuilder builder)
        {
            var tagSeed = new List<Tag>
            {
                new Tag { TagId = 1, TagName = "Rogue-Like" },
                new Tag { TagId = 2, TagName = "Third-Person Shooter" },
                new Tag { TagId = 3, TagName = "Multiplayer" },
                new Tag { TagId = 4, TagName = "Horror" },
                new Tag { TagId = 5, TagName = "First-Person Shooter" },
                new Tag { TagId = 6, TagName = "Action" },
                new Tag { TagId = 7, TagName = "Platformer" },
                new Tag { TagId = 8, TagName = "Adventure" },
                new Tag { TagId = 9, TagName = "Puzzle" },
                new Tag { TagId = 10, TagName = "Exploration" },
                new Tag { TagId = 11, TagName = "Sandbox" },
                new Tag { TagId = 12, TagName = "Survival" },
                new Tag { TagId = 13, TagName = "Arcade" },
                new Tag { TagId = 14, TagName = "RPG" },
                new Tag { TagId = 15, TagName = "Racing" },
                new Tag { TagId = 16, TagName = "Action RPG" },
                new Tag { TagId = 17, TagName = "Battle Royale" },
            };

            var passwords = new List<string>
            {
                "$2a$11$y9nrgXGsRSSLRuf1MYvXhOmd0lI9lc6y95ZSPlNJWAVVOBIQAUvka", // secret
                "$2a$11$L.BgAHQgfXZzzRf39MeLLeKDLkLCXbVHS/ij4uV5OoKm2OojiSDBG", // matto
                "$2a$11$PSbTI5wYN/bqNZT3TT/IzeSqNkaliV/ZeautgH07hT0JMjE5VyVYq", // cena22
                "$2a$11$m2QqrI0MQZcVa2Rs0e1Zdu/gXKwZBQ.LTGyQynQ33KbDPvRSWhYm6", // aliceJ
                "$2a$11$zsix20gCQb4OHlnY2pgKdOaZAEG4Cz9EwwtR7qoIcrSoceWEHOf3a", // secret
                "$2a$11$f6Fwypz3hHQzfxRvQKuHBO6/usICItpW2/enOPs2pEyRBU7Aakj/y", // secret
                "$2a$11$hfsZhti3nPkX8X7jhF8PR.ZuQzwF0W.L/8VqOcfzXic3PfFVbKrCu", // secret
                "$2a$11$vTuuHlSawwHhJPxOPAePquBqh.7BRqiLfsBbh4eC81dJNsz14HTWC"  // secret
            };

            var usersSeed = new List<User>
            {
                new User
                {
                    UserId = 1,
                    Email = "gabe.newell@valvestudio.com",
                    PointsBalance = 6000,
                    Username = "GabeN",
                    UserRole = UserRole.Developer,
                    WalletBalance = 500,
                    Password = passwords[0],
                    CreatedAt = new DateTime(2024, 1, 1),
                    LastLogin = new DateTime(2024, 1, 1),
                    ProfilePicture = ""
                },
                new User
                {
                    UserId = 2,
                    Email = "mathias.new@cdprojektred.com",
                    PointsBalance = 5000,
                    Username = "MattN",
                    UserRole = UserRole.Developer,
                    WalletBalance = 420,
                    Password = passwords[1],
                    CreatedAt = new DateTime(2024, 1, 1),
                    LastLogin = new DateTime(2024, 1, 1),
                    ProfilePicture = ""
                },
                new User
                {
                    UserId = 3,
                    Email = "john.chen@thatgamecompany.com",
                    PointsBalance = 5000,
                    Username = "JohnC",
                    UserRole = UserRole.Developer,
                    WalletBalance = 390,
                    Password = passwords[2],
                    CreatedAt = new DateTime(2024, 1, 1),
                    LastLogin = new DateTime(2024, 1, 1),
                    ProfilePicture = ""
                },
                new User
                {
                    UserId = 4,
                    Email = "alice.johnson@example.com",
                    PointsBalance = 6000,
                    Username = "AliceJ",
                    UserRole = UserRole.User,
                    WalletBalance = 780,
                    Password = passwords[3],
                    CreatedAt = new DateTime(2024, 1, 1),
                    LastLogin = new DateTime(2024, 1, 1),
                    ProfilePicture = ""
                },
                new User
                {
                    UserId = 5,
                    Email = "liam.garcia@example.com",
                    PointsBalance = 7000,
                    Username = "LiamG",
                    UserRole = UserRole.User,
                    WalletBalance = 5500,
                    Password = passwords[4],
                    CreatedAt = new DateTime(2024, 1, 1),
                    LastLogin = new DateTime(2024, 1, 1),
                    ProfilePicture = ""
                },
                new User
                {
                    UserId = 6,
                    Email = "sophie.williams@example.com",
                    PointsBalance = 6000,
                    Username = "SophieW",
                    UserRole = UserRole.User,
                    WalletBalance = 950,
                    Password = passwords[5],
                    CreatedAt = new DateTime(2024, 1, 1),
                    LastLogin = new DateTime(2024, 1, 1),
                    ProfilePicture = ""
                },
                new User
                {
                    UserId = 7,
                    Email = "noah.smith@example.com",
                    PointsBalance = 4000,
                    Username = "NoahS",
                    UserRole = UserRole.User,
                    WalletBalance = 3300,
                    Password = passwords[6],
                    CreatedAt = new DateTime(2024, 1, 1),
                    LastLogin = new DateTime(2024, 1, 1),
                    ProfilePicture = ""
                },
                new User
                {
                    UserId = 8,
                    Email = "emily.brown@example.com",
                    PointsBalance = 5000,
                    Username = "EmilyB",
                    UserRole = UserRole.User,
                    WalletBalance = 1100,
                    Password = passwords[7],
                    CreatedAt = new DateTime(2024, 1, 1),
                    LastLogin = new DateTime(2024, 1, 1),
                    ProfilePicture = ""
                }
            };

            builder.Entity<Tag>().HasData(tagSeed);
            builder.Entity<User>().HasData(usersSeed);




            builder.Entity<GameStatus>()
                .Property(gameStatus => gameStatus.Id).ValueGeneratedNever();

            builder.Entity<GameStatus>().HasData(Enum.GetValues(typeof(GameStatusEnum))
                .Cast<GameStatusEnum>()
                .Select(gameStatus => new GameStatus
                {
                    Id = gameStatus,
                    Name = gameStatus.ToString()
                }));

            var gameSeed = new List<Game>
            {
                new Game
                {
                    GameId = 1,
                    Name = "Risk of Rain 2",
                    Description = "A rogue-like third-person shooter where players fight through hordes of monsters to escape an alien planet.",
                    ImagePath = "https://upload.wikimedia.org/wikipedia/en/c/c1/Risk_of_Rain_2.jpg",
                    Price = 24.99m,
                    MinimumRequirements = "4GB RAM, 2.5GHz Processor, GTX 580",
                    RecommendedRequirements = "8GB RAM, 3.0GHz Processor, GTX 680",
                    StatusId = GameStatusEnum.Rejected,
                    RejectMessage = "Minimum requirements are too high",
                    Rating = 4.2m,
                    NumberOfRecentPurchases = 0,
                    TrailerPath = "https://www.youtube.com/watch?v=pJ-aR--gScM",
                    GameplayPath = "https://www.youtube.com/watch?v=Cwk3qmD28CE",
                    Discount = 0.20m,
                    PublisherUserId = usersSeed[0].UserId
                },
                new Game
                {
                    GameId = 2,
                    Name = "Dead by Daylight",
                    Description = "A multiplayer horror game where survivors must evade a killer.",
                    ImagePath = "https://pbs.twimg.com/media/FOEzJiXX0AcxBTi.jpg",
                    Price = 19.99m,
                    MinimumRequirements = "8GB RAM, i3-4170, GTX 760",
                    RecommendedRequirements = "16GB RAM, i5-6500, GTX 1060",
                    StatusId = GameStatusEnum.Pending,
                    RejectMessage = null,
                    Rating = 4.8m,
                    NumberOfRecentPurchases = 0,
                    TrailerPath = "https://www.youtube.com/watch?v=JGhIXLO3ul8",
                    GameplayPath = "https://www.youtube.com/watch?v=3wUHKO0ieyY",
                    Discount = 0.40m,
                    PublisherUserId = usersSeed[0].UserId
                },
                new Game
                {
                    GameId = 3,
                    Name = "Counter-Strike 2",
                    Description = "A tactical first-person shooter featuring team-based gameplay.",
                    ImagePath = "https://sm.ign.com/ign_nordic/cover/c/counter-st/counter-strike-2_jc2d.jpg",
                    Price = 20.99m,
                    MinimumRequirements = "8GB RAM, i5-2500K, GTX 660",
                    RecommendedRequirements = "16GB RAM, i7-7700K, GTX 1060",
                    StatusId = GameStatusEnum.Approved,
                    RejectMessage = null,
                    Rating = 4.9m,
                    NumberOfRecentPurchases = 0,
                    TrailerPath = "https://www.youtube.com/watch?v=c80dVYcL69E",
                    GameplayPath = "https://www.youtube.com/watch?v=P22HqM9w500",
                    Discount = 0.50m,
                    PublisherUserId = usersSeed[0].UserId
                },
                new Game
                {
                    GameId = 4,
                    Name = "Half-Life 2",
                    Description = "A story-driven first-person shooter that revolutionized the genre.",
                    ImagePath = "https://media.moddb.com/images/mods/1/47/46951/d1jhx20-dc797b78-5feb-4005-b206-.1.jpg",
                    Price = 9.99m,
                    MinimumRequirements = "512MB RAM, 1.7GHz Processor, DirectX 8 GPU",
                    RecommendedRequirements = "1GB RAM, 3.0GHz Processor, DirectX 9 GPU",
                    StatusId = GameStatusEnum.Approved,
                    RejectMessage = null,
                    Rating = 4.1m,
                    NumberOfRecentPurchases = 0,
                    TrailerPath = "https://www.youtube.com/watch?v=UKA7JkV51Jw",
                    GameplayPath = "https://www.youtube.com/watch?v=jElU1mD8JnI",
                    Discount = 0.60m,
                    PublisherUserId = usersSeed[0].UserId
                },
                new Game
                {
                    GameId = 5,
                    Name = "Mario",
                    Description = "A classic platformer adventure with iconic characters and worlds.",
                    ImagePath = "https://play-lh.googleusercontent.com/3ZKfMRp_QrdN-LzsZTbXdXBH-LS1iykSg9ikNq_8T2ppc92ltNbFxS-tORxw2-6kGA",
                    Price = 59.99m,
                    MinimumRequirements = "N/A",
                    RecommendedRequirements = "N/A",
                    StatusId = GameStatusEnum.Approved,
                    RejectMessage = null,
                    Rating = 5.0m,
                    NumberOfRecentPurchases = 0,
                    TrailerPath = "https://www.youtube.com/watch?v=TnGl01FkMMo",
                    GameplayPath = "https://www.youtube.com/watch?v=rLl9XBg7wSs",
                    Discount = 0.70m,
                    PublisherUserId = usersSeed[0].UserId
                },
                new Game
                {
                    GameId = 6,
                    Name = "The Legend of Zelda",
                    Description = "An epic adventure game where heroes save the kingdom of Hyrule.",
                    ImagePath = "https://m.media-amazon.com/images/I/71oHNyzdN1L.jpg",
                    Price = 59.99m,
                    MinimumRequirements = "N/A",
                    RecommendedRequirements = "N/A",
                    StatusId = GameStatusEnum.Approved,
                    RejectMessage = null,
                    Rating = 4.5m,
                    NumberOfRecentPurchases = 0,
                    TrailerPath = "https://www.youtube.com/watch?v=_X2h3SF7gd4",
                    GameplayPath = "https://www.youtube.com/watch?v=wW7jkBJ_yK0",
                    Discount = 0.30m,
                    PublisherUserId = usersSeed[0].UserId
                },
                new Game
                {
                    GameId = 7,
                    Name = "Baba Is You",
                    Description = "A puzzle game where you change the rules to solve challenges.",
                    ImagePath = "https://is5-ssl.mzstatic.com/image/thumb/Purple113/v4/9e/30/61/9e3061a5-b2f0-87ad-9e90-563f37729be5/source/256x256bb.jpg",
                    Price = 14.99m,
                    MinimumRequirements = "2GB RAM, 1.0GHz Processor",
                    RecommendedRequirements = "4GB RAM, 2.0GHz Processor",
                    StatusId = GameStatusEnum.Pending,
                    RejectMessage = null,
                    Rating = 3.9m,
                    NumberOfRecentPurchases = 0,
                    TrailerPath = "https://www.youtube.com/watch?v=z3_yA4HTJfs",
                    GameplayPath = "https://www.youtube.com/watch?v=dAiX8s-Eu7w",
                    Discount = 0.20m,
                    PublisherUserId = usersSeed[1].UserId
                },
                new Game
                {
                    GameId = 8,
                    Name = "Portal 2",
                    Description = "A mind-bending puzzle-platformer with a dark sense of humor.",
                    ImagePath = "https://cdn2.steamgriddb.com/icon_thumb/0994c8d1d6bc62cc56e9112d2303266b.png",
                    Price = 9.99m,
                    MinimumRequirements = "2GB RAM, 1.7GHz Processor, DirectX 9 GPU",
                    RecommendedRequirements = "4GB RAM, 3.0GHz Processor, GTX 760",
                    StatusId = GameStatusEnum.Pending,
                    RejectMessage = null,
                    Rating = 4.2m,
                    NumberOfRecentPurchases = 0,
                    TrailerPath = "https://www.youtube.com/watch?v=tax4e4hBBZc",
                    GameplayPath = "https://www.youtube.com/watch?v=ts-j0nFf2e0",
                    Discount = 0.10m,
                    PublisherUserId = usersSeed[1].UserId
                },
                new Game
                {
                    GameId = 9,
                    Name = "Outer Wilds",
                    Description = "An exploration-based game where you unravel cosmic mysteries.",
                    ImagePath = "https://images.nintendolife.com/62a79995ed766/outer-wilds-echoes-of-the-eye-cover.cover_large.jpg",
                    Price = 24.99m,
                    MinimumRequirements = "6GB RAM, i5-2300, GTX 560",
                    RecommendedRequirements = "8GB RAM, i7-6700, GTX 970",
                    StatusId = GameStatusEnum.Pending,
                    RejectMessage = null,
                    Rating = 4.8m,
                    NumberOfRecentPurchases = 0,
                    TrailerPath = "https://www.youtube.com/watch?v=d9u6KYVq5kw",
                    GameplayPath = "https://www.youtube.com/watch?v=huL_TawYrMs",
                    Discount = 0.15m,
                    PublisherUserId = usersSeed[1].UserId
                },
                new Game
                {
                    GameId = 10,
                    Name = "Hades",
                    Description = "A rogue-like dungeon crawler where you defy the god of the dead.",
                    ImagePath = "https://image.api.playstation.com/vulcan/ap/rnd/202104/0517/9AcM3vy5t77zPiJyKHwRfnNT.png",
                    Price = 24.99m,
                    MinimumRequirements = "4GB RAM, Dual Core 2.4GHz, Intel HD 5000",
                    RecommendedRequirements = "8GB RAM, Dual Core 3.0GHz, GTX 760",
                    StatusId = GameStatusEnum.Pending,
                    RejectMessage = null,
                    Rating = 4.0m,
                    NumberOfRecentPurchases = 0,
                    TrailerPath = "https://www.youtube.com/watch?v=91sW0DMkZzI",
                    GameplayPath = "https://www.youtube.com/watch?v=4fVO0qUBe4E",
                    Discount = 0.20m,
                    PublisherUserId = usersSeed[1].UserId
                },
                new Game
                {
                    GameId = 11,
                    Name = "Slay the Spire",
                    Description = "A deck-building rogue-like where strategy is key to survival.",
                    ImagePath = "https://image.api.playstation.com/cdn/EP3717/CUSA15338_00/Sn5xbNutqfQdWYIjbeCIN0bwTJOV7UPG.png",
                    Price = 19.99m,
                    MinimumRequirements = "2GB RAM, 2.0GHz Processor",
                    RecommendedRequirements = "4GB RAM, 3.0GHz Processor",
                    StatusId = GameStatusEnum.Pending,
                    RejectMessage = null,
                    Rating = 4.0m,
                    NumberOfRecentPurchases = 0,
                    TrailerPath = "https://www.youtube.com/watch?v=75qT5KOs-Ew",
                    GameplayPath = "https://www.youtube.com/watch?v=JO3EIPtw-4I",
                    Discount = 0.25m,
                    PublisherUserId = usersSeed[1].UserId
                },
                new Game
                {
                    GameId = 12,
                    Name = "Celeste",
                    Description = "A platformer about climbing a mountain and facing inner demons.",
                    ImagePath = "https://images.nintendolife.com/ef02c2e24c59e/celeste-cover.cover_large.jpg",
                    Price = 19.99m,
                    MinimumRequirements = "2GB RAM, 2.0GHz Processor",
                    RecommendedRequirements = "4GB RAM, 2.4GHz Processor",
                    StatusId = GameStatusEnum.Pending,
                    RejectMessage = null,
                    Rating = 3.8m,
                    NumberOfRecentPurchases = 0,
                    TrailerPath = "https://www.youtube.com/watch?v=iofYDsP2vhQ",
                    GameplayPath = "https://www.youtube.com/watch?v=FfRjHZWSYqY",
                    Discount = 0.30m,
                    PublisherUserId = usersSeed[1].UserId
                },
                new Game
                {
                    GameId = 13,
                    Name = "Hollow Knight",
                    Description = "An action-adventure game set in a beautifully animated underground world.",
                    ImagePath = "https://image.api.playstation.com/cdn/EP1805/CUSA13285_00/DmwPWlU0468FbsjrtI92FhQz1xBYMoog.png",
                    Price = 14.99m,
                    MinimumRequirements = "4GB RAM, 2.0GHz Processor",
                    RecommendedRequirements = "8GB RAM, 3.2GHz Processor",
                    StatusId = GameStatusEnum.Pending,
                    RejectMessage = null,
                    Rating = 4.1m,
                    NumberOfRecentPurchases = 0,
                    TrailerPath = "https://www.youtube.com/watch?v=UAO2urG23S4",
                    GameplayPath = "https://www.youtube.com/watch?v=UAO2urG23S4",
                    Discount = 0.35m,
                    PublisherUserId = usersSeed[1].UserId
                },
                new Game
                {
                    GameId = 14,
                    Name = "Stardew Valley",
                    Description = "A farming simulator RPG where you build a life in the countryside.",
                    ImagePath = "https://encrypted-tbn0.gstatic.com/images?q=tbn:ANd9GcQHWjybGuWhdyJqjmtziGvtHvCnQf23yY0R6g&s",
                    Price = 14.99m,
                    MinimumRequirements = "2GB RAM, 2.0GHz Processor",
                    RecommendedRequirements = "4GB RAM, 3.0GHz Processor",
                    StatusId = GameStatusEnum.Pending,
                    RejectMessage = null,
                    Rating = 4.1m,
                    NumberOfRecentPurchases = 0,
                    TrailerPath = "https://www.youtube.com/watch?v=ot7uXNQskhs",
                    GameplayPath = "https://www.youtube.com/watch?v=ot7uXNQskhs",
                    Discount = 0.20m,
                    PublisherUserId = usersSeed[1].UserId
                },
                new Game
                {
                    GameId = 15,
                    Name = "Minecraft",
                    Description = "A sandbox game that lets you build and explore infinite worlds.",
                    ImagePath = "https://cdn2.steamgriddb.com/icon/f0b57183da91a7972b2b3c06b0db5542/32/512x512.png",
                    Price = 29.99m,
                    MinimumRequirements = "4GB RAM, Intel HD 4000",
                    RecommendedRequirements = "8GB RAM, GTX 1060",
                    StatusId = GameStatusEnum.Approved,
                    RejectMessage = null,
                    Rating = 4.8m,
                    NumberOfRecentPurchases = 1420,
                    TrailerPath = "https://www.youtube.com/watch?v=MmB9b5njVbA",
                    GameplayPath = "https://www.youtube.com/watch?v=ANgI2o_Jinc",
                    Discount = 0.14m,
                    PublisherUserId = usersSeed[1].UserId
                },
                new Game
                {
                    GameId = 16,
                    Name = "Don't Starve",
                    Description = "A survival game in a dark and whimsical world filled with strange creatures.",
                    ImagePath = "https://image.api.playstation.com/cdn/EP2107/CUSA00327_00/i5qwqMWJj33IIr2m9TM29GQNnFCi4ZqI.png?w=440",
                    Price = 9.99m,
                    MinimumRequirements = "1.7GHz Processor, 1GB RAM",
                    RecommendedRequirements = "2.0GHz Processor, 2GB RAM",
                    StatusId = GameStatusEnum.Pending,
                    RejectMessage = null,
                    Rating = 3.6m,
                    NumberOfRecentPurchases = 0,
                    TrailerPath = "https://www.youtube.com/watch?v=ochPlhMFk84",
                    GameplayPath = "https://www.youtube.com/watch?v=htXgxyLpPMg",
                    Discount = 0.25m,
                    PublisherUserId = usersSeed[1].UserId
                },
                new Game
                {
                    GameId = 17,
                    Name = "Cuphead",
                    Description = "A classic run and gun game with hand-drawn animations and tough bosses.",
                    ImagePath = "https://upload.wikimedia.org/wikipedia/en/thumb/e/eb/Cuphead_%28artwork%29.png/250px-Cuphead_%28artwork%29.png",
                    Price = 19.99m,
                    MinimumRequirements = "3GB RAM, Intel Core2 Duo E8400",
                    RecommendedRequirements = "4GB RAM, i3-3240",
                    StatusId = GameStatusEnum.Pending,
                    RejectMessage = null,
                    Rating = 4.8m,
                    NumberOfRecentPurchases = 0,
                    TrailerPath = "https://www.youtube.com/watch?v=NN-9SQXoi50",
                    GameplayPath = "https://www.youtube.com/watch?v=DNIMD8ZpMSQ",
                    Discount = 0.40m,
                    PublisherUserId = usersSeed[1].UserId
                },
                new Game
                {
                    GameId = 18,
                    Name = "Limbo",
                    Description = "A black-and-white puzzle platformer with a haunting atmosphere.",
                    ImagePath = "https://image.api.playstation.com/cdn/EP2054/CUSA01369_00/W45kellY9yrwSDpmQEL9tFqZQW7N4FEz.png?w=440",
                    Price = 9.99m,
                    MinimumRequirements = "512MB RAM, 1.5GHz Processor",
                    RecommendedRequirements = "2GB RAM, 2.0GHz Processor",
                    StatusId = GameStatusEnum.Pending,
                    RejectMessage = null,
                    Rating = 4.6m,
                    NumberOfRecentPurchases = 0,
                    TrailerPath = "https://www.youtube.com/watch?v=Y4HSyVXKYz8",
                    GameplayPath = "https://www.youtube.com/watch?v=dYeuLZY7fZk",
                    Discount = 0.30m,
                    PublisherUserId = usersSeed[1].UserId
                },
                new Game
                {
                    GameId = 19,
                    Name = "Cyberstrike 2077",
                    Description = "A futuristic open-world RPG where you explore the neon-lit streets of Nightcity.",
                    ImagePath = "https://upload.wikimedia.org/wikipedia/en/9/9f/Cyberpunk_2077_box_art.jpg",
                    Price = 59.99m,
                    MinimumRequirements = "Intel i5-3570K, 8GB RAM, GTX 780",
                    RecommendedRequirements = "Intel i7-4790, 12GB RAM, GTX 1060",
                    StatusId = GameStatusEnum.Approved,
                    RejectMessage = null,
                    Rating = 4.2m,
                    NumberOfRecentPurchases = 950,
                    TrailerPath = "https://www.youtube.com/watch?v=FknHjl7eQ6o",
                    GameplayPath = "https://www.youtube.com/watch?v=8X2kIfS6fb8",
                    Discount = 0.25m,
                    PublisherUserId = usersSeed[2].UserId
                },
                new Game
                {
                    GameId = 20,
                    Name = "Shadow of Valhalla",
                    Description = "Immerse yourself in the Viking age in this brutal and breathtaking action RPG.",
                    ImagePath = "https://encrypted-tbn0.gstatic.com/images?q=tbn:ANd9GcQDtZKyDW9Jrnh8ix-Y38qG5fddbUgYEW7yxA&s",
                    Price = 44.99m,
                    MinimumRequirements = "Intel i5-4460, 8GB RAM, GTX 960",
                    RecommendedRequirements = "Intel i7-6700K, 16GB RAM, GTX 1080",
                    StatusId = GameStatusEnum.Approved,
                    RejectMessage = null,
                    Rating = 4.5m,
                    NumberOfRecentPurchases = 780,
                    TrailerPath = "https://www.youtube.com/watch?v=ssrNcwxALS4",
                    GameplayPath = "https://www.youtube.com/watch?v=gncB1_e9n8E",
                    Discount = 0.10m,
                    PublisherUserId = usersSeed[2].UserId
                }
            };

            builder.Entity<Game>().HasData(gameSeed);

            builder.Entity<Game>()
                .HasMany(game => game.Tags)
                .WithMany(tag => tag.Games)
                .UsingEntity<Dictionary<string, object>>("GameTag",
                    x => x.HasData(
                            // Risk of Rain 2
                            new { GamesGameId = gameSeed[0].GameId, TagsTagId = tagSeed[0].TagId }, // Rogue-Like
                            new { GamesGameId = gameSeed[0].GameId, TagsTagId = tagSeed[1].TagId }, // Third-Person Shooter

                            // Dead by Daylight
                            new { GamesGameId = gameSeed[1].GameId, TagsTagId = tagSeed[2].TagId }, // Multiplayer
                            new { GamesGameId = gameSeed[1].GameId, TagsTagId = tagSeed[3].TagId }, // Horror

                            // Counter-Strike 2
                            new { GamesGameId = gameSeed[2].GameId, TagsTagId = tagSeed[2].TagId }, // Multiplayer
                            new { GamesGameId = gameSeed[2].GameId, TagsTagId = tagSeed[4].TagId }, // FPS
                            new { GamesGameId = gameSeed[2].GameId, TagsTagId = tagSeed[5].TagId }, // Action

                            // Half-Life 2
                            new { GamesGameId = gameSeed[3].GameId, TagsTagId = tagSeed[4].TagId }, // FPS
                            new { GamesGameId = gameSeed[3].GameId, TagsTagId = tagSeed[7].TagId }, // Adventure

                            // Mario
                            new { GamesGameId = gameSeed[4].GameId, TagsTagId = tagSeed[6].TagId }, // Platformer
                            new { GamesGameId = gameSeed[4].GameId, TagsTagId = tagSeed[7].TagId }, // Adventure

                            // Zelda
                            new { GamesGameId = gameSeed[5].GameId, TagsTagId = tagSeed[7].TagId }, // Adventure
                            new { GamesGameId = gameSeed[5].GameId, TagsTagId = tagSeed[13].TagId }, // RPG

                            // Baba Is You
                            new { GamesGameId = gameSeed[6].GameId, TagsTagId = tagSeed[8].TagId }, // Puzzle

                            // Portal 2
                            new { GamesGameId = gameSeed[7].GameId, TagsTagId = tagSeed[8].TagId }, // Puzzle
                            new { GamesGameId = gameSeed[7].GameId, TagsTagId = tagSeed[7].TagId }, // Adventure

                            // Outer Wilds
                            new { GamesGameId = gameSeed[8].GameId, TagsTagId = tagSeed[9].TagId }, // Exploration
                            new { GamesGameId = gameSeed[8].GameId, TagsTagId = tagSeed[7].TagId }, // Adventure

                            // Hades
                            new { GamesGameId = gameSeed[9].GameId, TagsTagId = tagSeed[5].TagId }, // Action
                            new { GamesGameId = gameSeed[9].GameId, TagsTagId = tagSeed[0].TagId }, // Rogue-Like

                            // Slay the Spire
                            new { GamesGameId = gameSeed[10].GameId, TagsTagId = tagSeed[0].TagId }, // Rogue-Like
                            new { GamesGameId = gameSeed[10].GameId, TagsTagId = tagSeed[8].TagId }, // Puzzle

                            // Celeste
                            new { GamesGameId = gameSeed[11].GameId, TagsTagId = tagSeed[6].TagId }, // Platformer

                            // Hollow Knight
                            new { GamesGameId = gameSeed[12].GameId, TagsTagId = tagSeed[5].TagId },  // Action
                            new { GamesGameId = gameSeed[12].GameId, TagsTagId = tagSeed[6].TagId },  // Platformer

                            // Stardew Valley
                            new { GamesGameId = gameSeed[13].GameId, TagsTagId = tagSeed[11].TagId }, // Survival
                            new { GamesGameId = gameSeed[13].GameId, TagsTagId = tagSeed[7].TagId },  // Adventure

                            // Minecraft
                            new { GamesGameId = gameSeed[14].GameId, TagsTagId = tagSeed[10].TagId }, // Sandbox
                            new { GamesGameId = gameSeed[14].GameId, TagsTagId = tagSeed[11].TagId }, // Survival

                            // Don't Starve
                            new { GamesGameId = gameSeed[15].GameId, TagsTagId = tagSeed[11].TagId }, // Survival
                            new { GamesGameId = gameSeed[15].GameId, TagsTagId = tagSeed[7].TagId },  // Adventure

                            // Cuphead
                            new { GamesGameId = gameSeed[16].GameId, TagsTagId = tagSeed[5].TagId },  // Action
                            new { GamesGameId = gameSeed[16].GameId, TagsTagId = tagSeed[6].TagId },  // Platformer

                            // Limbo
                            new { GamesGameId = gameSeed[17].GameId, TagsTagId = tagSeed[8].TagId },  // Puzzle
                            new { GamesGameId = gameSeed[17].GameId, TagsTagId = tagSeed[6].TagId },  // Platformer

                            // Cyberstrike 2077
                            new { GamesGameId = gameSeed[18].GameId, TagsTagId = tagSeed[5].TagId },   // Action
                            new { GamesGameId = gameSeed[18].GameId, TagsTagId = tagSeed[13].TagId },  // RPG
                            new { GamesGameId = gameSeed[18].GameId, TagsTagId = tagSeed[15].TagId },  // Action RPG

                            // Shadow of Valhalla
                            new { GamesGameId = gameSeed[19].GameId, TagsTagId = tagSeed[15].TagId }  // Action RPG
                        ));

            builder.Entity<Item>()
                .HasOne(item => item.Game)
                .WithMany(game => game.Items)
                .HasForeignKey(item => item.CorrespondingGameId);

            var itemsSeed = new List<Item>
            {
                // Items for Counter-Strike 2
                new Item
                {
                    ItemId = 1,
                    ItemName = "AK-47 | Redline Skin",
                    CorrespondingGameId = 3,
                    Price = 29.99f,
                    Description = "A sleek and aggressive finish for your AK-47.",
                    IsListed = true,
                    ImagePath = "https://steamcdn-a.akamaihd.net/apps/730/icons/econ/default_generated/weapon_ak47_cu_ak47_cobra_light_large.7494bfdf4855fd4e6a2dbd983ed0a243c80ef830.png"
                },
                new Item
                {
                    ItemId = 2,
                    ItemName = "Desert Eagle | Blaze Skin",
                    CorrespondingGameId = 3,
                    Price = 34.99f,
                    Description = "Legendary pistol skin with a fiery design.",
                    IsListed = true,
                    ImagePath = "https://steamcdn-a.akamaihd.net/apps/730/icons/econ/default_generated/weapon_deagle_aa_flames_light_large.dd140c3b359c16ccd8e918ca6ad0b2628151fe1c.png"
                },

                // Items for Half-Life 2
                new Item
                {
                    ItemId = 3,
                    ItemName = "Gravity Gun Replica",
                    CorrespondingGameId = 4,
                    Price = 49.99f,
                    Description = "Iconic weapon that manipulates objects with physics.",
                    IsListed = true,
                    ImagePath = "https://www.toyark.com/wp-content/uploads/2013/05/Half-Life-2-Gravity-Gun-007.jpg"
                },
                new Item
                {
                    ItemId = 4,
                    ItemName = "HEV Suit Gloves",
                    CorrespondingGameId = 4,
                    Price = 19.99f,
                    Description = "Protective gloves from the HEV suit worn by Gordon Freeman.",
                    IsListed = true,
                    ImagePath = "https://preview.redd.it/hl2-revision-update-the-grabbity-gloves-v0-ftz143vjmqcb1.jpg?width=640&crop=smart&auto=webp&s=9b3738a0f4bce98cc6a38b34e6ec319d03c05dd0"
                },

                // Items for Mario - 5
                new Item
                {
                    ItemId = 5,
                    ItemName = "Fire Flower",
                    CorrespondingGameId = 5,
                    Price = 14.99f,
                    Description = "A soft collectible version of the iconic power-up.",
                    IsListed = false,
                    ImagePath = "https://mario.wiki.gallery/images/thumb/7/7e/New_Super_Mario_Bros._U_Deluxe_Fire_Flower.png/1200px-New_Super_Mario_Bros._U_Deluxe_Fire_Flower.png"
                },
                new Item
                {
                    ItemId = 6,
                    ItemName = "Mario Cap",
                    CorrespondingGameId = 5,
                    Price = 24.99f,
                    Description = "The classic red cap worn by Mario himself.",
                    IsListed = false,
                    ImagePath = "https://static.wikia.nocookie.net/mario/images/c/cd/Mario_Cap.png/revision/latest?cb=20180310022043"
                },

                // Items for Zelda - 6
                new Item
                {
                    ItemId = 7,
                    ItemName = "Master Sword Replica",
                    CorrespondingGameId = 6,
                    Price = 69.99f,
                    Description = "Faithful replica of Link's legendary blade.",
                    IsListed = false,
                    ImagePath = "https://upload.wikimedia.org/wikipedia/en/f/f9/Master_Sword_Lead.png"
                },
                new Item
                {
                    ItemId = 8,
                    ItemName = "Hylian Shield",
                    CorrespondingGameId = 6,
                    Price = 59.99f,
                    Description = "Sturdy shield bearing the crest of Hyrule.",
                    IsListed = false,
                    ImagePath = "https://theswordstall.co.uk/cdn/shop/files/Legend-Of-Zelda-Deluxe-Hylian-Shield-Full-Metal-3.jpg?v=1723552799&width=750"
                },

                // Items for Minecraft - 15
                new Item
                {
                    ItemId = 9,
                    ItemName = "Diamond Pickaxe",
                    CorrespondingGameId = 15,
                    Price = 9.99f,
                    Description = "Miniature version of the famous mining tool.",
                    IsListed = false,
                    ImagePath = "https://static.posters.cz/image/1300/merch/replica-minecraft-diamond-pickaxe-i94007.jpg"
                },
                new Item
                {
                    ItemId = 10,
                    ItemName = "Creeper Plush",
                    CorrespondingGameId = 15,
                    Price = 19.99f,
                    Description = "Soft plush of the infamous explosive mob.",
                    IsListed = false,
                    ImagePath = "https://feltright.com/cdn/shop/files/minecraft-creeper.jpg?v=1720033057&width=800"
                },


                // Items for Cyberstrike 2077
                new Item
                {
                    ItemId = 11,
                    ItemName = "Cybernetic Gauntlet",
                    CorrespondingGameId = 19,
                    Price = 34.99f,
                    Description = "A high-tech gauntlet to hack and crush foes in Cyberstrike 2077.",
                    IsListed = true,
                    ImagePath = "https://static.wikia.nocookie.net/shop-heroes/images/4/4a/Gauntlets_Cybernetic_Gauntlets_Blueprint.png/revision/latest?cb=20200724020856"
                },
                new Item
                {
                    ItemId = 12,
                    ItemName = "Neon Visor",
                    CorrespondingGameId = 19,
                    Price = 24.99f,
                    Description = "A visor that enhances your vision in the neon-lit battles of Cyberstrike 2077.",
                    IsListed = false,
                    ImagePath = "https://www.motocentral.co.uk/cdn/shop/files/Ruroc-EOX-Cyberstrike_-From-Moto-Central-_-Fast-Free-UK-Delivery-257043288_1024x.jpg?v=1744036882"
                },

                // Items for Shadow of Valhalla
                new Item
                {
                    ItemId = 13,
                    ItemName = "Viking Axe",
                    CorrespondingGameId = 20,
                    Price = 44.99f,
                    Description = "A mighty axe for the warriors of Shadow of Valhalla.",
                    IsListed = false,
                    ImagePath = "https://valhalla-vikings.co.uk/cdn/shop/products/il_fullxfull.3370240260_td4v.jpg?v=1679150085&width=1080"
                },
                new Item
                {
                    ItemId = 14,
                    ItemName = "Valhalla Shield",
                    CorrespondingGameId = 20,
                    Price = 34.99f,
                    Description = "A robust shield forged for the bravest of fighters in Shadow of Valhalla.",
                    IsListed = true,
                    ImagePath = "https://www.vikingsroar.com/cdn/shop/products/d7f00df1f2c5a9059ec5dd319139da24.webp?v=1652049514"
                }
            };
            builder.Entity<Item>().HasData(itemsSeed);


            var pointShopItemsSeed = new List<PointShopItem>
            {
                new PointShopItem {
                    PointShopItemId = 1,
                    Name = "Blue Profile Background",
                    Description = "A cool blue background for your profile",
                    ImagePath = "https://picsum.photos/id/1/200/200",
                    PointPrice = 1000,
                    ItemType = "ProfileBackground"
                },
                new PointShopItem {
                    PointShopItemId = 2,
                    Name = "Red Profile Background",
                    Description = "A vibrant red background for your profile",
                    ImagePath = "https://picsum.photos/id/20/200/200",
                    PointPrice = 1000,
                    ItemType = "ProfileBackground"
                },
                new PointShopItem {
                    PointShopItemId = 3,
                    Name = "Golden Avatar Frame",
                    Description = "A golden frame for your avatar image",
                    ImagePath = "https://picsum.photos/id/30/200/200",
                    PointPrice = 2000,
                    ItemType = "AvatarFrame"
                },
                new PointShopItem {
                    PointShopItemId = 4,
                    Name = "Silver Avatar Frame",
                    Description = "A silver frame for your avatar image",
                    ImagePath = "https://picsum.photos/id/40/200/200",
                    PointPrice = 1500,
                    ItemType = "AvatarFrame"
                },
                new PointShopItem {
                    PointShopItemId = 5,
                    Name = "Happy Emoticon",
                    Description = "Express yourself with this happy emoticon",
                    ImagePath = "https://picsum.photos/id/50/200/200",
                    PointPrice = 500,
                    ItemType = "Emoticon"
                },
                new PointShopItem {
                    PointShopItemId = 6,
                    Name = "Sad Emoticon",
                    Description = "Express yourself with this sad emoticon",
                    ImagePath = "https://picsum.photos/id/60/200/200",
                    PointPrice = 500,
                    ItemType = "Emoticon"
                },
                new PointShopItem {
                    PointShopItemId = 7,
                    Name = "Gamer Avatar",
                    Description = "Cool gamer avatar for your profile",
                    ImagePath = "https://picsum.photos/id/70/200/200",
                    PointPrice = 1200,
                    ItemType = "Avatar"
                },
                new PointShopItem {
                    PointShopItemId = 8,
                    Name = "Ninja Avatar",
                    Description = "Stealthy ninja avatar for your profile",
                    ImagePath = "https://picsum.photos/id/80/200/200",
                    PointPrice = 1200,
                    ItemType = "Avatar"
                },
                new PointShopItem {
                    PointShopItemId = 9,
                    Name = "Space Mini-Profile",
                    Description = "Space-themed mini profile",
                    ImagePath = "https://picsum.photos/id/90/200/200",
                    PointPrice = 3000,
                    ItemType = "MiniProfile"
                },
                new PointShopItem {
                    PointShopItemId = 10,
                    Name = "Fantasy Mini-Profile",
                    Description = "Fantasy-themed mini profile",
                    ImagePath = "https://picsum.photos/id/100/200/200",
                    PointPrice = 3000,
                    ItemType = "MiniProfile"
                }
            };

            builder.Entity<PointShopItem>().HasData(pointShopItemsSeed);

            var userInventorySeed = new List<UserPointShopItemInventory>
            {
                new UserPointShopItemInventory
                {
                    UserId = 4,
                    PointShopItemId = 1,
                    PurchaseDate = new DateTime(2024, 1, 1),
                    IsActive = false
                },
                new UserPointShopItemInventory
                {
                    UserId = 4,
                    PointShopItemId = 2,
                    PurchaseDate = new DateTime(2024, 1, 1),
                    IsActive = true
                },
                new UserPointShopItemInventory
                {
                    UserId = 4,
                    PointShopItemId = 5,
                    PurchaseDate = new DateTime(2024, 1, 1),
                    IsActive = false
                },
                new UserPointShopItemInventory
                {
                    UserId = 5,
                    PointShopItemId = 2,
                    PurchaseDate = new DateTime(2024, 1, 1),
                    IsActive = true
                },
                new UserPointShopItemInventory
                {
                    UserId = 5,
                    PointShopItemId = 6,
                    PurchaseDate = new DateTime(2024, 1, 1),
                    IsActive = false
                },
                new UserPointShopItemInventory
                {
                    UserId = 6,
                    PointShopItemId = 3,
                    PurchaseDate = new DateTime(2024, 1, 1),
                    IsActive = false
                },
                new UserPointShopItemInventory
                {
                    UserId = 7,
                    PointShopItemId = 4,
                    PurchaseDate = new DateTime(2024, 1, 1),
                    IsActive = true
                }
            };

            builder.Entity<UserPointShopItemInventory>().HasData(userInventorySeed);

            builder.Entity<UsersGames>()
                .HasOne(userGames => userGames.User)
                .WithMany()
                .HasForeignKey(userGames => userGames.UserId)
                .OnDelete(DeleteBehavior.Restrict);

            builder.Entity<UsersGames>()
               .HasOne(userGames => userGames.Game)
               .WithMany()
               .HasForeignKey(userGames => userGames.GameId)
               .OnDelete(DeleteBehavior.Cascade);

            var usersGamesSeed = new List<UsersGames>
            {
                new UsersGames
                {
                    UserId = 4,
                    GameId = 3,
                    IsInWishlist = true,
                    IsPurchased = false,
                    IsInCart = false
                },
                new UsersGames
                {
                    UserId = 4,
                    GameId = 5,
                    IsInWishlist = false,
                    IsPurchased = true,
                    IsInCart = false
                },
                new UsersGames
                {
                    UserId = 4,
                    GameId = 6,
                    IsInWishlist = false,
                    IsPurchased = true,
                    IsInCart = false
                },
                new UsersGames
                {
                    UserId = 4,
                    GameId = 15,
                    IsInWishlist = false,
                    IsPurchased = true,
                    IsInCart = false
                },
                new UsersGames
                {
                    UserId = 5,
                    GameId = 5,
                    IsInWishlist = false,
                    IsPurchased = true,
                    IsInCart = false
                },
                new UsersGames
                {
                    UserId = 5,
                    GameId = 6,
                    IsInWishlist = false,
                    IsPurchased = false,
                    IsInCart = true
                },
                new UsersGames
                {
                    UserId = 5,
                    GameId = 19,
                    IsInWishlist = false,
                    IsPurchased = true,
                    IsInCart = false
                },
                new UsersGames
                {
                    UserId = 6,
                    GameId = 20,
                    IsInWishlist = false,
                    IsPurchased = true,
                    IsInCart = false
                },
                new UsersGames
                {
                    UserId = 7,
                    GameId = 20,
                    IsInWishlist = false,
                    IsPurchased = true,
                    IsInCart = false
                },
                new UsersGames
                {
                    UserId = 8,
                    GameId = 15,
                    IsInWishlist = false,
                    IsPurchased = false,
                    IsInCart = true
                },
            };

            builder.Entity<UsersGames>().HasData(usersGamesSeed);

            builder.Entity<StoreTransaction>()
                .HasOne(storeTransaction => storeTransaction.User)
                .WithMany(users => users.StoreTransactions)
                .HasForeignKey(storeTransaction => storeTransaction.UserId)
                .OnDelete(DeleteBehavior.Restrict);

            builder.Entity<StoreTransaction>()
                .HasOne(storeTransaction => storeTransaction.Game)
                .WithMany(game => game.StoreTransactions)
                .HasForeignKey(storeTransaction => storeTransaction.GameId)
                .OnDelete(DeleteBehavior.Cascade);

            var storeTransactionsSeed = new List<StoreTransaction>
            {
                new StoreTransaction
                {
                    StoreTransactionId = 1,
                    UserId = 4,
                    GameId = 5,
                    Date = new DateTime(2024, 1, 1),
                    Amount = (float)14.99,
                    WithMoney = true
                },
                new StoreTransaction
                {
                    StoreTransactionId = 2,
                    UserId = 7,
                    GameId = 20,
                    Date = new DateTime(2024, 1, 1),
                    Amount = (float)34.99,
                    WithMoney = false
                },
                new StoreTransaction
                {
                    StoreTransactionId = 3,
                    UserId = 4,
                    GameId = 15,
                    Date = new DateTime(2024, 1, 1),
                    Amount = (float)29.99,
                    WithMoney = true
                },
            };

            builder.Entity<StoreTransaction>().HasData(storeTransactionsSeed);

            builder.Entity<ItemTrade>()
                .HasOne(itemTrade => itemTrade.SourceUser)
                .WithMany()
                .HasForeignKey(itemTrade => itemTrade.SourceUserId)
                .OnDelete(DeleteBehavior.NoAction);

            builder.Entity<ItemTrade>()
                .HasOne(itemTrade => itemTrade.DestinationUser)
                .WithMany()
                .HasForeignKey(itemTrade => itemTrade.DestinationUserId)
                .OnDelete(DeleteBehavior.NoAction);

            builder.Entity<ItemTrade>()
                .HasOne(itemTrade => itemTrade.GameOfTrade)
                .WithMany()
                .HasForeignKey(itemTrade => itemTrade.GameOfTradeId)
                .OnDelete(DeleteBehavior.Cascade);

            var itemTradesSeed = new List<ItemTrade>
            {
                new ItemTrade
                {
                    TradeId = 1,
                    SourceUserId = 4,
                    DestinationUserId = 8,
                    GameOfTradeId = 6,
                    TradeDescription = "Trade 1: AliceJ offers Legend of Zelda to EmilyB",
                    TradeDate = new DateTime(2024, 1, 1),
                    TradeStatus = TradeStatus.Pending,
                    AcceptedBySourceUser = false,
                    AcceptedByDestinationUser = false
                },
                new ItemTrade
                {
                    TradeId = 2,
                    SourceUserId = 5,
                    DestinationUserId = 4,
                    GameOfTradeId = 19,
                    TradeDescription = "Trade 2: LiamG offers Cyberstrike 2077 to AliceJ",
                    TradeDate = new DateTime(2024, 1, 1),
                    TradeStatus = TradeStatus.Pending,
                    AcceptedBySourceUser = true,
                    AcceptedByDestinationUser = false
                },
                new ItemTrade
                {
                    TradeId = 3,
                    SourceUserId = 7,
                    DestinationUserId = 6,
                    GameOfTradeId = 20,
                    TradeDescription = "Trade 3: NoahS offers Shadow of Valhalla to SophieW",
                    TradeDate = new DateTime(2024, 1, 1),
                    TradeStatus = TradeStatus.Completed,
                    AcceptedBySourceUser = true,
                    AcceptedByDestinationUser = true
                },
            };

            builder.Entity<ItemTrade>().HasData(itemTradesSeed);

            var userInventoryTableSeed = new List<UserInventory>
            {
                new UserInventory
                {
                    UserId = 4,
                    ItemId = 5,
                    GameId = 5,
                    AcquiredDate = new DateTime(2024, 1, 1),
                    IsActive = false,
                },
                new UserInventory
                {
                    UserId = 4,
                    ItemId = 7,
                    GameId = 6,
                    AcquiredDate = new DateTime(2024, 1, 1),
                    IsActive = false,
                },
                new UserInventory
                {
                    UserId = 4,
                    ItemId = 9,
                    GameId = 15,
                    AcquiredDate = new DateTime(2024, 1, 1),
                    IsActive = false,
                },
                new UserInventory
                {
                    UserId = 4,
                    ItemId = 10,
                    GameId = 15,
                    AcquiredDate = new DateTime(2024, 1, 1),
                    IsActive = false,
                },
                new UserInventory
                {
                    UserId = 5,
                    ItemId = 6,
                    GameId = 5,
                    AcquiredDate = new DateTime(2024, 1, 1),
                    IsActive = false,
                },
                new UserInventory
                {
                    UserId = 5,
                    ItemId = 8,
                    GameId = 6,
                    AcquiredDate = new DateTime(2024, 1, 1),
                    IsActive = false,
                },
                new UserInventory
                {
                    UserId = 5,
                    ItemId = 12,
                    GameId = 19,
                    AcquiredDate = new DateTime(2024, 1, 1),
                    IsActive = false,
                },
                new UserInventory
                {
                    UserId = 6,
                    ItemId = 13,
                    GameId = 20,
                    AcquiredDate = new DateTime(2024, 1, 1),
                    IsActive = false,
                },
            };

            // have the delete cascaded only for games
            builder.Entity<UserInventory>()
                .HasOne(userInventory => userInventory.Item)
                .WithMany()
                .HasForeignKey(userInventory => userInventory.ItemId)
                .OnDelete(DeleteBehavior.Restrict);

            builder.Entity<UserInventory>()
                .HasOne(userInventory => userInventory.User)
                .WithMany()
                .HasForeignKey(userInventory => userInventory.UserId)
                .OnDelete(DeleteBehavior.Restrict);

            builder.Entity<UserInventory>().HasData(userInventoryTableSeed);

            builder.Entity<ItemTradeDetail>()
            .HasKey(itemTradeDetails => new { itemTradeDetails.TradeId, itemTradeDetails.ItemId });

            builder.Entity<ItemTradeDetail>()
                .HasOne(itemTradeDetails => itemTradeDetails.ItemTrade)
                .WithMany(itemTrade => itemTrade.ItemTradeDetails)
                .HasForeignKey(itemTradeDetails => itemTradeDetails.TradeId)
                .OnDelete(DeleteBehavior.Restrict);

            var itemTradeDetailsSeed = new List<ItemTradeDetail>
            {
                new ItemTradeDetail { TradeId = 1, ItemId = 7, IsSourceUserItem = true },
                new ItemTradeDetail { TradeId = 2, ItemId = 12, IsSourceUserItem = true },
                new ItemTradeDetail { TradeId = 3, ItemId = 13, IsSourceUserItem = false},
            };

            builder.Entity<ItemTradeDetail>().HasData(itemTradeDetailsSeed);

            // -- SessionDetails mapping (UserSessions) -------------------------------------
            builder.Entity<SessionDetails>(entity =>
            {
                entity.HasKey(s => s.SessionId);
                entity.Property(s => s.SessionId);
                entity.Property(s => s.UserId)
                    .IsRequired();
                entity.Property(s => s.CreatedAt)
                    .HasDefaultValueSql("GETDATE()");
                entity.Property(s => s.ExpiresAt)
                    .IsRequired();

                entity.HasOne(s => s.User)
                    .WithMany()
                    .HasForeignKey(s => s.UserId)
                    .OnDelete(DeleteBehavior.Cascade);
            });

            // Configure entities here

            // -- ReviewsUser mapping ---------------------------------------------------


            // -- SoldGame mapping --------------------------------------------------------
            builder.Entity<SoldGame>(entity =>
            {
                entity.HasKey(sg => sg.SoldGameId);
                entity.Property(sg => sg.SoldGameId)
                      .ValueGeneratedOnAdd();
                entity.Property(sg => sg.UserId)
                      .IsRequired();
                entity.Property(sg => sg.GameId);
                entity.Property(sg => sg.SoldDate);

                entity.HasOne(e => e.User)
                        .WithMany(u => u.SoldGames)
                        .HasForeignKey(e => e.UserId)
                        .OnDelete(DeleteBehavior.Cascade);
            });

            // -- CollectionGame mapping ------------------------------------------------
            builder.Entity<CollectionGame>(entity =>
            {
                entity.HasKey(cg => new { cg.CollectionId, cg.GameId });
                entity.Property(cg => cg.CollectionId);
                entity.Property(cg => cg.GameId);

                entity.HasOne(cg => cg.Collection)
                      .WithMany(c => c.CollectionGames)
                      .HasForeignKey(cg => cg.CollectionId)
                      .OnDelete(DeleteBehavior.NoAction);

                entity.HasOne(cg => cg.OwnedGame)
                      .WithMany(og => og.CollectionGames)
                      .HasForeignKey(cg => cg.GameId)
                      .OnDelete(DeleteBehavior.Cascade);
            });

            // -- Feature mapping -------------------------------------------------------
            builder.Entity<Feature>(entity =>
            {
                entity.HasKey(f => f.FeatureId);
                entity.Property(f => f.FeatureId)
                      .ValueGeneratedOnAdd();
                entity.Property(f => f.Name)
                      .IsRequired();
                entity.Property(f => f.Value)
                      .IsRequired();
                entity.Property(f => f.Description);
                entity.Property(f => f.Type)
                      .IsRequired();
                entity.Property(f => f.Source);
                entity.Property(f => f.Equipped);

                entity.HasMany(f => f.Users)
                      .WithOne(fu => fu.Feature)
                      .HasForeignKey(fu => fu.FeatureId);
            });

            // -- FeatureUser mapping ---------------------------------------------------
            builder.Entity<FeatureUser>(entity =>
            {
                entity.HasKey(fu => new { fu.UserId, fu.FeatureId });
                entity.Property(fu => fu.UserId);
                entity.Property(fu => fu.FeatureId);
                entity.Property(fu => fu.Equipped)
                      .HasDefaultValue(false);

                entity.HasOne(fu => fu.Feature)
                    .WithMany(f => f.Users)
                    .HasForeignKey(fu => fu.FeatureId);

                entity.HasOne(fu => fu.User)
                    .WithMany()
                    .HasForeignKey(fu => fu.UserId);
            });

            // -- ForumPost mapping ----------------------------------------------------
            builder.Entity<ForumPost>(entity =>
            {
                entity.HasKey(e => e.Id);
                entity.Property(e => e.Id).ValueGeneratedOnAdd();
                entity.Property(e => e.Title);
                entity.Property(e => e.Body);
                entity.Property(e => e.TimeStamp);
                entity.Property(e => e.AuthorId);
                entity.Property(e => e.Score);
                entity.Property(e => e.GameId);

                entity.HasOne(fp => fp.Author)
                      .WithMany()
                      .HasForeignKey(fp => fp.AuthorId);

                entity.HasOne(fp => fp.Game)
                      .WithMany()
                      .HasForeignKey(fp => fp.GameId);

                entity.HasMany(fp => fp.Comments)
                      .WithOne(fc => fc.Post)
                      .HasForeignKey(fc => fc.PostId);
            });

            // -- ForumComment mapping ---------------------------------------------------
            builder.Entity<ForumComment>(entity =>
            {
                entity.HasKey(e => e.Id);
                entity.Property(e => e.Id).ValueGeneratedOnAdd();
                entity.Property(e => e.Body);
                entity.Property(e => e.TimeStamp);
                entity.Property(e => e.AuthorId);
                entity.Property(e => e.Score);
                entity.Property(e => e.PostId);

                entity.HasOne(fc => fc.Author)
                      .WithMany(u => u.ForumComments)
                      .HasForeignKey(fc => fc.AuthorId)
                      .OnDelete(DeleteBehavior.NoAction);

                entity.HasOne(fc => fc.Post)
                      .WithMany(fp => fp.Comments)
                      .HasForeignKey(fc => fc.PostId)
                      .OnDelete(DeleteBehavior.Cascade);
            });

            // -- UserLikedPost mapping ------------------------------------------------------
            builder.Entity<UserLikedPost>(entity =>
            {
                entity.HasKey(e => new { e.UserId, e.PostId });
                entity.Property(e => e.UserId);
                entity.Property(e => e.PostId);

                entity.HasOne(ulp => ulp.User)
                      .WithMany()
                      .HasForeignKey(ulp => ulp.UserId);

                entity.HasOne(ulp => ulp.Post)
                      .WithMany()
                      .HasForeignKey(ulp => ulp.PostId);
            });

            // -- UserDislikedPost mapping ---------------------------------------------------
            builder.Entity<UserDislikedPost>(entity =>
            {
                entity.HasKey(e => new { e.UserId, e.PostId });
                entity.Property(e => e.UserId);
                entity.Property(e => e.PostId);

                entity.HasOne(udp => udp.User)
                      .WithMany()
                      .HasForeignKey(udp => udp.UserId);

                entity.HasOne(udp => udp.Post)
                      .WithMany()
                      .HasForeignKey(udp => udp.PostId);
            });

            // -- UserLikedComment mapping ----------------------------------------------------
            builder.Entity<UserLikedComment>(entity =>
            {
                entity.HasKey(e => new { e.UserId, e.CommentId });
                entity.Property(e => e.UserId);
                entity.Property(e => e.CommentId);

                entity.HasOne(ulc => ulc.User)
                      .WithMany()
                      .HasForeignKey(ulc => ulc.UserId);

                entity.HasOne(ulc => ulc.Comment)
                      .WithMany()
                      .HasForeignKey(ulc => ulc.CommentId);
            });

            // -- UserDislikedComment mapping -----------------------------------------------------
            builder.Entity<UserDislikedComment>(entity =>
            {
                entity.HasKey(e => new { e.UserId, e.CommentId });
                entity.Property(e => e.UserId);
                entity.Property(e => e.CommentId);

                entity.HasOne(udc => udc.User)
                      .WithMany()
                      .HasForeignKey(udc => udc.UserId);

                entity.HasOne(udc => udc.Comment)
                      .WithMany()
                      .HasForeignKey(udc => udc.CommentId);
            });

            // -- FriendEntity mapping -----------------------------------------------------
            builder.Entity<FriendEntity>(entity =>
            {
                entity.HasKey(f => f.FriendshipId);
                entity.Property(f => f.User1Id)
                    .IsRequired();
                entity.Property(f => f.User2Id)
                    .IsRequired();
                entity.Property(f => f.CreatedDate)
                    .HasDefaultValueSql("GETDATE()");

                entity.HasOne(f => f.User1)
                      .WithMany()
                      .HasForeignKey(f => f.User1Id)
                      .OnDelete(DeleteBehavior.Restrict);

                entity.HasOne(f => f.User2)
                      .WithMany()
                      .HasForeignKey(f => f.User2Id)
                      .OnDelete(DeleteBehavior.Restrict);
            });

            // -- FriendRequest mapping ---------------------------------------------------
            builder.Entity<FriendRequest>(entity =>
            {
                entity.HasKey(fr => fr.RequestId);
                entity.Property(fr => fr.RequestId)
                      .ValueGeneratedOnAdd();

                entity.Property(fr => fr.SenderUserId)
                      .IsRequired();

                entity.Property(fr => fr.ReceiverUserId)
                      .IsRequired();

                entity.Property(fr => fr.RequestDate)
                      .HasDefaultValueSql("GETDATE()");

                entity.Property(fr => fr.Status)
                      .IsRequired();

                entity.HasOne(fr => fr.Sender)
                      .WithMany()
                      .HasForeignKey(fr => fr.SenderUserId)
                      .OnDelete(DeleteBehavior.Cascade);

                entity.HasOne(fr => fr.Receiver)
                      .WithMany()
                      .HasForeignKey(fr => fr.ReceiverUserId)
                      .OnDelete(DeleteBehavior.Cascade);

                entity.HasIndex(fr => new { fr.SenderUserId, fr.ReceiverUserId })
                      .IsUnique();
            });

            // -- NewsPost mapping -------------------------------------------------------
            builder.Entity<Post>(entity =>
            {
                entity.HasKey(n => n.Id);
                entity.Property(n => n.Id).ValueGeneratedOnAdd();
                entity.Property(n => n.AuthorId);
                entity.Property(n => n.Content);
                entity.Property(n => n.UploadDate);
                entity.Property(n => n.NrLikes);
                entity.Property(n => n.NrDislikes);
                entity.Property(n => n.NrComments);

                entity.Ignore(n => n.ActiveUserRating);
            });

            // -- NewsComment mapping ----------------------------------------------------
            builder.Entity<Comment>(entity =>
            {
                entity.HasKey(c => c.CommentId);
                entity.Property(c => c.CommentId).ValueGeneratedOnAdd();
                entity.Property(c => c.AuthorId);
                entity.Property(c => c.PostId);
                entity.Property(c => c.Content);
                entity.Property(c => c.CommentDate);

                entity.Ignore(c => c.NrLikes);
                entity.Ignore(c => c.NrDislikes);

				entity.HasOne(c => c.Post)
					.WithMany()
					.HasForeignKey(c => c.PostId)
					.OnDelete(DeleteBehavior.Cascade);
            });

            // -- NewsRating mapping -----------------------------------------------------
            builder.Entity<PostRatingType>(entity =>
            {
                entity.HasKey(r => new { r.PostId, r.AuthorId });
                entity.Property(r => r.PostId);
                entity.Property(r => r.AuthorId);
                entity.Property(r => r.RatingType);

                entity.HasOne(r => r.Post)
                    .WithMany()
                    .HasForeignKey(r => r.PostId)
                    .OnDelete(DeleteBehavior.Cascade);

                entity.HasOne(r => r.Author)
                    .WithMany()
                    .HasForeignKey(r => r.AuthorId)
                    .OnDelete(DeleteBehavior.Cascade);
            });

            // -- PasswordResetCode mapping -----------------------------------------------
            builder.Entity<PasswordResetCode>(entity =>
            {
                entity.HasKey(p => p.Id);
                entity.Property(p => p.Id)
                      .ValueGeneratedOnAdd();
                entity.Property(p => p.UserId)
                      .IsRequired();
                entity.Property(p => p.ResetCode);
                entity.Property(p => p.ExpirationTime);
                entity.Property(p => p.Used);
                entity.Property(p => p.Email);
            });

            // -- Review mapping ------------------------------------------------------------
            builder.Entity<Review>(entity =>
            {
                entity.HasKey(r => r.ReviewIdentifier);
                entity.Property(r => r.ReviewIdentifier)
                    .ValueGeneratedOnAdd();
                entity.Property(r => r.ReviewTitleText)
                    .IsRequired();
                entity.Property(r => r.ReviewContentText)
                    .IsRequired();
                entity.Property(r => r.IsRecommended)
                    .HasColumnType("bit");
                entity.Property(r => r.NumericRatingGivenByUser)
                    .HasColumnType("decimal(3,1)");
                entity.Property(r => r.TotalHelpfulVotesReceived);
                entity.Property(r => r.TotalFunnyVotesReceived);
                entity.Property(r => r.TotalHoursPlayedByReviewer);
                entity.Property(r => r.DateAndTimeWhenReviewWasCreated);
                entity.Property(r => r.UserIdentifier)
                    .IsRequired();
                entity.Property(r => r.GameIdentifier)
                    .IsRequired();

                entity.HasOne(r => r.User)
                    .WithMany(u => u.Reviews)
                    .HasForeignKey(r => r.UserIdentifier)
                    .OnDelete(DeleteBehavior.NoAction);

                entity.HasOne(r => r.Game)
                    .WithMany()
                    .HasForeignKey(r => r.GameIdentifier)
                    .OnDelete(DeleteBehavior.NoAction);

            });

            // -- OwnedGame mapping ---------------------------------------------------------
            builder.Entity<OwnedGame>(entity =>
            {
                entity.HasKey(og => og.GameId);
                entity.Property(og => og.GameId)
                    .ValueGeneratedOnAdd();
                entity.Property(og => og.UserId)
                    .IsRequired();
                entity.HasIndex(og => og.UserId);
                entity.Property(og => og.GameTitle)
                    .IsRequired();
                entity.Property(og => og.Description);
                entity.Property(og => og.CoverPicture);

                entity.HasMany(og => og.CollectionGames)
                      .WithOne(cg => cg.OwnedGame)
                      .HasForeignKey(cg => cg.GameId);
            });

            // -- SessionDetails mapping -----------------------------------------------------
            builder.Entity<SessionDetails>(entity =>
            {
                entity.HasKey(s => s.SessionId);
                entity.Property(s => s.SessionId);
                entity.Property(s => s.UserId)
                    .IsRequired();
                entity.Property(s => s.CreatedAt)
                    .HasDefaultValueSql("GETDATE()");
                entity.Property(s => s.ExpiresAt)
                    .IsRequired();
            });

            // -- Friendship mapping --------------------------------------------------------
            builder.Entity<Friendship>(entity =>
            {
                entity.HasKey(f => f.FriendshipId);
                entity.Property(f => f.FriendshipId)
                    .ValueGeneratedOnAdd();
                entity.Property(f => f.UserId)
                    .IsRequired();
                entity.Property(f => f.FriendId)
                    .IsRequired();
                entity.HasIndex(f => f.UserId);
                entity.HasIndex(f => f.FriendId);
                entity.HasIndex(f => new { f.UserId, f.FriendId })
                    .IsUnique();

                entity.HasOne(f => f.User)
                    .WithMany(u => u.Friendships)
                    .HasForeignKey(f => f.UserId)
                    .OnDelete(DeleteBehavior.NoAction);

                entity.HasOne(f => f.Friend)
                    .WithMany(u => u.FriendOf)
                    .HasForeignKey(f => f.FriendId)
                    .OnDelete(DeleteBehavior.NoAction);

                entity.Ignore(f => f.FriendUsername);
                entity.Ignore(f => f.FriendProfilePicture);
            });

            // -- Achievement mapping --------------------------------------------------------
            builder.Entity<Achievement>(entity =>
            {
                entity.HasKey(a => a.AchievementId);
                entity.Property(a => a.AchievementId)
                    .ValueGeneratedOnAdd();
                entity.Property(a => a.AchievementName)
                    .IsRequired();
                entity.Property(a => a.Description);
                entity.Property(a => a.AchievementType)
                    .IsRequired();
                entity.Property(a => a.Points)
                    .IsRequired();
                entity.Property(a => a.Icon);
            });

            // -- UserAchievement mapping ----------------------------------------------------
            builder.Entity<UserAchievement>(entity =>
            {
                entity.HasKey(ua => new { ua.UserId, ua.AchievementId });
                entity.Property(ua => ua.UserId)
                      .IsRequired();
                entity.Property(ua => ua.AchievementId)
                      .IsRequired();
                entity.Property(ua => ua.UnlockedAt)
                      .HasDefaultValueSql("GETDATE()");

                entity.HasOne(ua => ua.User)
                      .WithMany(u => u.UserAchievements)
                      .HasForeignKey(ua => ua.UserId)
                      .OnDelete(DeleteBehavior.Cascade);

                entity.HasOne(ua => ua.Achievement)
                      .WithMany(a => a.UserAchievements)
                      .HasForeignKey(ua => ua.AchievementId)
                      .OnDelete(DeleteBehavior.Cascade);
            });

            // -- Collection mapping --------------------------------------------------------
            builder.Entity<Collection>(entity =>
            {
                entity.HasKey(c => c.CollectionId);
                entity.Property(c => c.CollectionId)
                    .ValueGeneratedOnAdd();
                entity.Property(c => c.UserId)
                    .IsRequired();
                entity.HasIndex(c => c.UserId);
                entity.Property(c => c.CollectionName)
                    .IsRequired();
                entity.Property(c => c.CoverPicture);
                entity.Property(c => c.IsPublic)
                    .HasDefaultValue(true);
                entity.Property(c => c.CreatedAt)
                    .HasColumnType("date")
                    .HasDefaultValueSql("CAST(GETDATE() AS DATE)");

                entity.HasMany(c => c.CollectionGames)
                      .WithOne(cg => cg.Collection)
                      .HasForeignKey(cg => cg.CollectionId);
            });

            // -- UserProfile mapping --------------------------------------------------------
            builder.Entity<UserProfile>(entity =>
            {
                entity.HasKey(up => up.ProfileId);
                entity.Property(up => up.ProfileId)
                    .ValueGeneratedOnAdd();
                entity.Property(up => up.UserId)
                    .IsRequired();
                entity.Property(up => up.Bio);
                entity.Property(up => up.LastModified)
                    .HasDefaultValueSql("GETDATE()");

                entity.HasOne(up => up.User)
                    .WithOne()
                    .HasForeignKey<UserProfile>(up => up.UserId);

                entity.Ignore(up => up.Email);
                entity.Ignore(up => up.Username);
                entity.Ignore(up => up.ProfilePicture);
            });

            // -- Wallet mapping --------------------------------------------------------
            builder.Entity<Wallet>(entity =>
            {
                entity.HasKey(w => w.WalletId);
                entity.Property(w => w.WalletId)
                    .ValueGeneratedOnAdd();
                entity.Property(w => w.UserId)
                    .IsRequired();
                entity.HasIndex(w => w.UserId)
                    .IsUnique();
                entity.Property(w => w.Points)
                    .HasDefaultValue(0);
                entity.Property(w => w.Balance)
                    .HasColumnType("decimal(10,2)")
                    .HasDefaultValue(0m);
            });

            // -- Users mapping --------------------------------------------------------------
            builder.Entity<User>(entity =>
            {
                entity.HasKey(u => u.UserId);
                entity.Property(u => u.UserId)
                    .ValueGeneratedOnAdd();
                entity.Property(u => u.Username)
                    .IsRequired();
                entity.Property(u => u.Email)
                    .IsRequired();
                entity.Property(u => u.Password)
                    .IsRequired();
                entity.Property(u => u.CreatedAt)
                    .HasDefaultValueSql("GETDATE()");
                entity.Property(u => u.LastLogin);

                entity.HasMany(u => u.Reviews)
                    .WithOne(r => r.User)
                    .HasForeignKey(r => r.UserIdentifier)
                    .OnDelete(DeleteBehavior.NoAction);

<<<<<<< HEAD
                // UserProfile
                entity.Property(up => up.Bio);
                entity.Property(up => up.LastModified)
                    .HasDefaultValueSql("GETDATE()");
                entity.Property(up => up.ProfilePicture);

=======
>>>>>>> 53b0dff7
                entity.HasMany(u => u.NewsPosts)
                    .WithOne(p => p.Author)
                    .HasForeignKey(p => p.AuthorId)
                    .OnDelete(DeleteBehavior.NoAction);

                entity.HasMany(u => u.NewsComments)
                    .WithOne(c => c.Author)
                    .HasForeignKey(c => c.AuthorId)
                    .OnDelete(DeleteBehavior.NoAction);

                entity.HasMany(u => u.PostRatings)
                    .WithOne(r => r.Author)
                    .HasForeignKey(r => r.AuthorId)
                    .OnDelete(DeleteBehavior.NoAction);

                entity.HasMany(u => u.SentFriendRequests)
                    .WithOne(fr => fr.Sender)
                    .HasForeignKey(fr => fr.SenderUserId)
                    .OnDelete(DeleteBehavior.NoAction);

                entity.HasMany(u => u.ReceivedFriendRequests)
                    .WithOne(fr => fr.Receiver)
                    .HasForeignKey(fr => fr.ReceiverUserId)
                    .OnDelete(DeleteBehavior.NoAction);

                // Chat-related relationships
                entity.HasMany(u => u.ConversationsAsUser1)
                    .WithOne(c => c.User1)
                    .HasForeignKey(c => c.User1Id)
                    .OnDelete(DeleteBehavior.NoAction);

                entity.HasMany(u => u.ConversationsAsUser2)
                    .WithOne(c => c.User2)
                    .HasForeignKey(c => c.User2Id)
                    .OnDelete(DeleteBehavior.NoAction);

                entity.HasMany(u => u.SentMessages)
                    .WithOne(m => m.Sender)
                    .HasForeignKey(m => m.SenderId)
                    .OnDelete(DeleteBehavior.NoAction);

                // Forum-related relationships
                entity.HasMany(u => u.ForumComments)
                    .WithOne(fc => fc.Author)
                    .HasForeignKey(fc => fc.AuthorId)
                    .OnDelete(DeleteBehavior.NoAction);

                entity.HasMany(u => u.LikedComments)
                    .WithOne(lc => lc.User)
                    .HasForeignKey(lc => lc.UserId)
                    .OnDelete(DeleteBehavior.NoAction);

                entity.HasMany(u => u.DislikedComments)
                    .WithOne(dc => dc.User)
                    .HasForeignKey(dc => dc.UserId)
                    .OnDelete(DeleteBehavior.NoAction);
            });

            builder.Entity<ChatConversation>(entity =>
            {
                entity.HasKey(c => c.ConversationId);
                entity.Property(c => c.ConversationId)
                    .ValueGeneratedOnAdd();
                entity.Property(c => c.User1Id)
                    .IsRequired();
                entity.Property(c => c.User2Id)
                    .IsRequired();

                entity.HasOne(c => c.User1)
                      .WithMany()
                      .HasForeignKey(c => c.User1Id)
                      .OnDelete(DeleteBehavior.Restrict);

                entity.HasOne(c => c.User2)
                      .WithMany()
                      .HasForeignKey(c => c.User2Id)
                      .OnDelete(DeleteBehavior.Restrict);

                entity.HasMany(c => c.Messages)
                      .WithOne(m => m.Conversation)
                      .HasForeignKey(m => m.ConversationId)
                      .OnDelete(DeleteBehavior.Cascade);
            });

            builder.Entity<ChatMessage>(entity =>
            {
                entity.HasKey(m => m.MessageId);
                entity.Property(m => m.MessageId)
                    .ValueGeneratedOnAdd();
                entity.Property(m => m.ConversationId)
                    .IsRequired();
                entity.Property(m => m.SenderId)
                    .IsRequired();
                entity.Property(m => m.MessageContent)
                    .IsRequired();
                entity.Property(m => m.MessageFormat)
                    .IsRequired();
                entity.Property(m => m.Timestamp)
                    .HasDefaultValueSql("GETDATE()");

                entity.HasOne(m => m.Conversation)
                      .WithMany(c => c.Messages)
                      .HasForeignKey(m => m.ConversationId);

                entity.HasOne(m => m.Sender)
                      .WithMany()
                      .HasForeignKey(m => m.SenderId)
                      .OnDelete(DeleteBehavior.Restrict);
            });



            // UserProfiles seed data
            var userProfilesSeed = new List<UserProfile>
            {
                new UserProfile
                {
                    ProfileId = 1,
                    UserId = 1,
                    Bio = "Gaming enthusiast and software developer",
                    LastModified = new DateTime(2024, 1, 1)
                },
                new UserProfile
                {
                    ProfileId = 2,
                    UserId = 2,
                    Bio = "Game developer and tech lover",
                    LastModified = new DateTime(2024, 1, 1)
                },
                new UserProfile
                {
                    ProfileId = 3,
                    UserId = 3,
                    Bio = "Casual gamer and streamer",
                    LastModified = new DateTime(2024, 1, 1)
                },
                new UserProfile
                {
                    ProfileId = 4,
                    UserId = 4,
                    Bio = "Casual gamer and streamer",
                    LastModified = new DateTime(2024, 1, 1)
                },
                new UserProfile
                {
                    ProfileId = 5,
                    UserId = 5,
                    Bio = "Casual gamer and streamer",
                    LastModified = new DateTime(2024, 1, 1)
                },
                new UserProfile
                {
                    ProfileId = 6,
                    UserId = 6,
                    Bio = "Casual gamer and streamer",
                    LastModified = new DateTime(2024, 1, 1)
                },
                new UserProfile
                {
                    ProfileId = 7,
                    UserId = 7,
                    Bio = "Casual gamer and streamer",
                    LastModified = new DateTime(2024, 1, 1)
                },
                new UserProfile
                {
                    ProfileId = 8,
                    UserId = 8,
                    Bio = "Casual gamer and streamer",
                    LastModified = new DateTime(2024, 1, 1)
                }
            };

            builder.Entity<UserProfile>().HasData(userProfilesSeed);

            // Wallets seed data
            var walletsSeed = new List<Wallet>
            {
                new Wallet { WalletId = 1, UserId = 1, Points = 6000, Balance = 500m },
                new Wallet { WalletId = 2, UserId = 2, Points = 5000, Balance = 420m },
                new Wallet { WalletId = 3, UserId = 3, Points = 5000, Balance = 390m },
                new Wallet { WalletId = 4, UserId = 4, Points = 6000, Balance = 780m },
                new Wallet { WalletId = 5, UserId = 5, Points = 7000, Balance = 5500m },
                new Wallet { WalletId = 6, UserId = 6, Points = 6000, Balance = 950m },
                new Wallet { WalletId = 7, UserId = 7, Points = 4000, Balance = 3300m },
                new Wallet { WalletId = 8, UserId = 8, Points = 5000, Balance = 1100m }
            };

            builder.Entity<Wallet>().HasData(walletsSeed);

            // Features seed data
            var featuresSeed = new List<Feature>
            {
                new Feature { FeatureId = 1, Name = "Black Hat", Value = 2000, Description = "An elegant hat", Type = "hat", Source = "Assets/Features/Hats/black-hat.png", Equipped = false },
                new Feature { FeatureId = 2, Name = "Pufu", Value = 10, Description = "Cute doggo", Type = "pet", Source = "Assets/Features/Pets/dog.png", Equipped = false },
                new Feature { FeatureId = 3, Name = "Kitty", Value = 8, Description = "Cute cat", Type = "pet", Source = "Assets/Features/Pets/cat.png", Equipped = false },
                new Feature { FeatureId = 4, Name = "Frame", Value = 5, Description = "Violet frame", Type = "frame", Source = "Assets/Features/Frames/frame1.png", Equipped = false },
                new Feature { FeatureId = 5, Name = "Love Emoji", Value = 7, Description = "lalal", Type = "emoji", Source = "Assets/Features/Emojis/love.png", Equipped = false },
                new Feature { FeatureId = 6, Name = "Violet Background", Value = 7, Description = "Violet Background", Type = "background", Source = "Assets/Features/Backgrounds/violet.jpg", Equipped = false }
            };

            builder.Entity<Feature>().HasData(featuresSeed);

            // Collections seed data
            var collectionsSeed = new List<Collection>
            {
                new Collection { CollectionId = 1, UserId = 1, CollectionName = "All Owned Games", CoverPicture = "/Assets/Collections/allgames.jpg", IsPublic = true, CreatedAt = DateOnly.Parse("2022-02-21") },
                new Collection { CollectionId = 2, UserId = 1, CollectionName = "Sports", CoverPicture = "/Assets/Collections/sports.jpg", IsPublic = true, CreatedAt = DateOnly.Parse("2023-03-21") },
                new Collection { CollectionId = 3, UserId = 1, CollectionName = "Chill Games", CoverPicture = "/Assets/Collections/chill.jpg", IsPublic = true, CreatedAt = DateOnly.Parse("2024-03-21") },
                new Collection { CollectionId = 4, UserId = 1, CollectionName = "X-Mas", CoverPicture = "/Assets/Collections/xmas.jpg", IsPublic = false, CreatedAt = DateOnly.Parse("2025-02-21") },
                new Collection { CollectionId = 5, UserId = 2, CollectionName = "Shooters", CoverPicture = "/Assets/Collections/shooters.jpg", IsPublic = true, CreatedAt = DateOnly.Parse("2025-03-21") },
                new Collection { CollectionId = 6, UserId = 2, CollectionName = "Pets", CoverPicture = "/Assets/Collections/pets.jpg", IsPublic = false, CreatedAt = DateOnly.Parse("2025-01-21") }
            };

            builder.Entity<Collection>().HasData(collectionsSeed);

            // OwnedGames seed data
            var ownedGamesSeed = new List<OwnedGame>
            {
                new OwnedGame { GameId = 1, UserId = 1, GameTitle = "Call of Duty: MWIII", Description = "First-person military shooter", CoverPicture = "/Assets/Games/codmw3.png" },
                new OwnedGame { GameId = 2, UserId = 1, GameTitle = "Overwatch2", Description = "Team-based hero shooter", CoverPicture = "/Assets/Games/overwatch2.png" },
                new OwnedGame { GameId = 3, UserId = 1, GameTitle = "Counter-Strike2", Description = "Tactical shooter", CoverPicture = "/Assets/Games/cs2.png" },
                new OwnedGame { GameId = 4, UserId = 2, GameTitle = "FIFA25", Description = "Football simulation", CoverPicture = "/Assets/Games/fifa25.png" },
                new OwnedGame { GameId = 5, UserId = 2, GameTitle = "NBA2K25", Description = "Basketball simulation", CoverPicture = "/Assets/Games/nba2k25.png" },
                new OwnedGame { GameId = 6, UserId = 2, GameTitle = "Tony Hawk Pro Skater", Description = "Skateboarding sports game", CoverPicture = "/Assets/Games/thps.png" }
            };

            builder.Entity<OwnedGame>().HasData(ownedGamesSeed);

            // Achievements seed data
          var achievementsSeed = new List<Achievement>
            {
                new Achievement { AchievementId = 1, AchievementName = "FRIENDSHIP1", Description = "You made a friend, you get a point", AchievementType = "Friendships", Points = 1, Icon = "https://cdn-icons-png.flaticon.com/512/5139/5139999.png" },
                new Achievement { AchievementId = 2, AchievementName = "FRIENDSHIP2", Description = "You made 5 friends, you get 3 points", AchievementType = "Friendships", Points = 3, Icon = "https://cdn-icons-png.flaticon.com/512/5139/5139999.png" },
                new Achievement { AchievementId = 3, AchievementName = "FRIENDSHIP3", Description = "You made 10 friends, you get 5 points", AchievementType = "Friendships", Points = 5, Icon = "https://cdn-icons-png.flaticon.com/512/5139/5139999.png" },
                new Achievement { AchievementId = 4, AchievementName = "FRIENDSHIP4", Description = "You made 50 friends, you get 10 points", AchievementType = "Friendships", Points = 10, Icon = "https://cdn-icons-png.flaticon.com/512/5139/5139999.png" },
                new Achievement { AchievementId = 5, AchievementName = "FRIENDSHIP5", Description = "You made 100 friends, you get 15 points", AchievementType = "Friendships", Points = 15, Icon = "https://cdn-icons-png.flaticon.com/512/5139/5139999.png" },
                new Achievement { AchievementId=6, AchievementName = "OWNEDGAMES1", Description = "You own 1 game, you get 1 point", AchievementType = "Owned Games", Points = 1, Icon = "https://cdn-icons-png.flaticon.com/512/5139/5139999.png" },
                new Achievement { AchievementId=7,AchievementName = "OWNEDGAMES2", Description = "You own 5 games, you get 3 points", AchievementType = "Owned Games", Points = 3, Icon = "https://cdn-icons-png.flaticon.com/512/5139/5139999.png" },

            };
            var firendshipSeed = new List<Friendship>
            {
                // Friendships for User 5 (LiamG)
                new Friendship {FriendshipId = 1, UserId = 5, FriendId = 1}, // Friends with GabeN
                new Friendship {FriendshipId = 2, UserId = 5, FriendId = 2}, // Friends with MattN
                new Friendship {FriendshipId = 3, UserId = 5, FriendId = 3}, // Friends with JohnC
                new Friendship {FriendshipId = 4, UserId = 5, FriendId = 4}, // Friends with AliceJ
                new Friendship {FriendshipId = 5, UserId = 5, FriendId = 6}, // Friends with SophieW
                new Friendship {FriendshipId = 6, UserId = 5, FriendId = 7}, // Friends with NoahS
                new Friendship {FriendshipId = 7, UserId = 5, FriendId = 8}, // Friends with EmilyB

                // Other friendships to maintain network
                new Friendship {FriendshipId = 8, UserId = 4, FriendId = 6},
                new Friendship {FriendshipId = 9, UserId = 4, FriendId = 7},
                new Friendship {FriendshipId = 10, UserId = 6, FriendId = 7},
                new Friendship {FriendshipId = 11, UserId = 1, FriendId = 5},
                new Friendship {FriendshipId = 12, UserId = 2, FriendId = 5},
                new Friendship {FriendshipId = 13, UserId = 3, FriendId = 5},
                new Friendship {FriendshipId = 14, UserId = 4, FriendId = 5},
                new Friendship {FriendshipId = 15, UserId = 6, FriendId = 5},
                new Friendship {FriendshipId = 16, UserId = 7, FriendId = 5},
                new Friendship {FriendshipId = 17, UserId = 8, FriendId = 5},
                new Friendship {FriendshipId = 22, UserId = 1, FriendId = 2},
                new Friendship {FriendshipId = 18, UserId = 1, FriendId = 3},
                new Friendship {FriendshipId = 19, UserId = 2, FriendId = 3},
                new Friendship {FriendshipId = 20, UserId = 3, FriendId = 4},
                new Friendship {FriendshipId = 21, UserId = 6, FriendId = 8},



            };

            builder.Entity<Achievement>().HasData(achievementsSeed);
            builder.Entity<Friendship>().HasData(firendshipSeed);
        }
    }
}<|MERGE_RESOLUTION|>--- conflicted
+++ resolved
@@ -1855,16 +1855,11 @@
                     .WithOne(r => r.User)
                     .HasForeignKey(r => r.UserIdentifier)
                     .OnDelete(DeleteBehavior.NoAction);
-
-<<<<<<< HEAD
                 // UserProfile
                 entity.Property(up => up.Bio);
                 entity.Property(up => up.LastModified)
                     .HasDefaultValueSql("GETDATE()");
                 entity.Property(up => up.ProfilePicture);
-
-=======
->>>>>>> 53b0dff7
                 entity.HasMany(u => u.NewsPosts)
                     .WithOne(p => p.Author)
                     .HasForeignKey(p => p.AuthorId)
