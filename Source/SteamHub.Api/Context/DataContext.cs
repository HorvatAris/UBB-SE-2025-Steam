--- conflicted
+++ resolved
@@ -2130,7 +2130,6 @@
             };
 
             builder.Entity<Achievement>().HasData(achievementsSeed);
-<<<<<<< HEAD
 
             // News posts seed data
             var newsPostsSeed = new List<Post>
@@ -2188,9 +2187,7 @@
             };
 
             builder.Entity<Comment>().HasData(newsCommentsSeed);
-=======
             builder.Entity<Friendship>().HasData(firendshipSeed);
->>>>>>> 4418fdbb
         }
     }
 }