﻿namespace SteamHub.Api.Context.Repositories;

using System;
using System.Collections.Generic;
using System.Linq;
using Microsoft.EntityFrameworkCore;
using SteamHub.ApiContract.Models;
using SteamHub.ApiContract.Repositories;

public class NewsRepository : INewsRepository
{
	private readonly DataContext context;
	public const int PAGE_SIZE = 9;

	public NewsRepository(DataContext context)
	{
		this.context = context;
	}

	/// <summary>
	/// Update a specific post's like count in the database
	/// </summary>
	/// <param name="postId">Post that has to be updated given by its id</param>
	/// <returns>The result of the update (successful or not)</returns>
	/// <exception cref="Exception">Throw an error if the connection or the query execution failed</exception>
	public async Task<int> UpdatePostLikeCount(int postId)
	{
		var post = await context.NewsPosts.AsNoTracking().FirstOrDefaultAsync(p => p.Id == postId);
		if (post is null)
		{
			return 0;
		}
		post.NrLikes++;

		context.NewsPosts.Update(post);

		return await context.SaveChangesAsync();
	}

	/// <summary>
	/// Update a specific post's dislike count in the database
	/// </summary>
	/// <param name="postId">Post that has to be updated given by its id</param>
	/// <returns>The result of the update (successful or not)</returns>
	/// <exception cref="Exception">Throw an error if the connection or the query execution failed</exception>
	public async Task<int> UpdatePostDislikeCount(int postId)
	{
		var post = await context.NewsPosts.AsNoTracking().FirstOrDefaultAsync(p => p.Id == postId);

        if (post is null)
		{
			return 0;
		}

		post.NrDislikes++;

		context.NewsPosts.Update(post);

		return await context.SaveChangesAsync();
	}

	/// <summary>
	/// Save a new rating into the database by a user targeting the given post
	/// </summary>
	/// <param name="postId">Target posts id</param>
	/// <param name="userId">User's id that left the rating</param>
	/// <param name="ratingType">Type of the rating (negative/positive)</param>
	/// <returns>The result of the query execution</returns>
	/// <exception cref="Exception">Throw an error if the connection or the execution failed</exception>
	public async Task<int> AddRatingToPost(int postId, int userId, int ratingType)
	{
<<<<<<< HEAD
        var existing = await context.NewsPostRatingTypes.FindAsync(postId, userId);
=======
        var existing = await context.NewsPostRatingTypes.AsNoTracking().FirstOrDefaultAsync(rp => rp.PostId == postId && rp.AuthorId == userId);
>>>>>>> b3402136
        if (existing != null)
        {
            return 0;
        }

<<<<<<< HEAD
        var post = await context.NewsPosts.FindAsync(postId);
=======
        var post = await context.NewsPosts.AsNoTracking().FirstOrDefaultAsync(p => p.Id == postId);
>>>>>>> b3402136
        if (post == null)
        {
            return 0;
        }

        var rating = new Entities.PostRatingType
		{
			PostId = postId,
			AuthorId = userId,
			RatingType = ratingType == 1 ? true : false
		};

        context.NewsPostRatingTypes.Add(rating);
        await context.SaveChangesAsync();

        if (rating.RatingType == false)
		{
			post.NrDislikes++;
		}
		else
		{
			post.NrLikes++;
		}
		post.ActiveUserRating = rating.RatingType;

        context.NewsPosts.Update(post);

		return await context.SaveChangesAsync();
	}

	/// <summary>
	/// Delete the target post's rating from the database
	/// </summary>
	/// <param name="postId">Target post</param>
	/// <param name="userId">Author of the rating</param>
	/// <returns>The result of the execution</returns>
	/// <exception cref="Exception">Throw an error if the connection or the execution failed</exception>
	public async Task<int> RemoveRatingFromPost(int postId, int userId)
	{
		var rating = await context.NewsPostRatingTypes.AsNoTracking().FirstOrDefaultAsync(rp => rp.PostId == postId && rp.AuthorId == userId);
        if (rating == null)
		{
			return 0;
		}

		var post = await context.NewsPosts.AsNoTracking().FirstOrDefaultAsync(p => p.Id == postId);
		if (post == null)
		{
			return 0;
		}

        context.NewsPostRatingTypes.Remove(rating);
        await context.SaveChangesAsync();

        if (rating.RatingType == false)
		{
			post.NrDislikes--;
		}
		else
		{
			post.NrLikes--;
		}

		post.ActiveUserRating = null;

        context.NewsPosts.Update(post);

		return await context.SaveChangesAsync();
	}

	/// <summary>
	/// Add a new comment to the target post and insert it in the database
	/// </summary>
	/// <param name="postId">Target post</param>
	/// <param name="commentContent">Contents of the comment</param>
	/// <param name="userId">Author of the comment</param>
	/// <param name="commentDate">Date the comment is published</param>
	/// <returns>The result of the execution</returns>
	/// <exception cref="Exception">Throw an error if the connection or the execution failed</exception>
	public async Task<int> AddCommentToPost(int postId, string commentContent, int userId, DateTime commentDate)
	{
		var comment = new Entities.Comment
		{
			PostId = postId,
			AuthorId = userId,
			Content = commentContent,
			CommentDate = commentDate,
			NrLikes = 0,
			NrDislikes = 0
		};

		var post = await context.NewsPosts.AsNoTracking().FirstOrDefaultAsync(p => p.Id == postId);

		if (post is null)
		{
			return 0;
		}

		post.NrComments++;

		context.NewsComments.Add(comment);
		context.NewsPosts.Update(post);

		return await context.SaveChangesAsync();
	}

	/// <summary>
	/// Update a target comment in the database
	/// </summary>
	/// <param name="commentId">Target comment</param>
	/// <param name="commentContent">New contents of the comment</param>
	/// <returns>The query execution result</returns>
	/// <exception cref="Exception">Throw an error if the connection or execution failed</exception>
	public async Task<int> UpdateComment(int commentId, string commentContent)
	{
		var comment = await context.NewsComments.AsNoTracking().FirstOrDefaultAsync(c => c.CommentId == commentId);
        if (comment == null)
		{
			return 0;
		}

		comment.Content = commentContent;
		context.NewsComments.Update(comment);

		return await context.SaveChangesAsync();
	}

	/// <summary>
	/// Delete a specific comment from the database
	/// </summary>
	/// <param name="commentId">Target comment</param>
	/// <returns>The result of the execution</returns>
	/// <exception cref="Exception">Throw an error if the connection or the execution failed</exception>
	public async Task<int> DeleteCommentFromDatabase(int commentId)
	{
		var comment = await context.NewsComments.AsNoTracking().FirstOrDefaultAsync(c => c.CommentId == commentId);
        if (comment == null)
		{
			return 0;
		}

		// Update the comment count of the post
		var post = await context.NewsPosts.AsNoTracking().FirstOrDefaultAsync(p => p.Id == comment.PostId);
		if (post != null)
		{
			post.NrComments--;
			context.NewsPosts.Update(post);
		}

		context.NewsComments.Remove(comment);

		return await context.SaveChangesAsync();
	}

	/// <summary>
	/// Search for all the comments in the database that has the given target post
	/// </summary>
	/// <param name="postId">Target post</param>
	/// <returns>Read comments in a list</returns>
	/// <exception cref="Exception">Throw an error if anything failed</exception>
	public async Task<List<Comment>> LoadFollowingComments(int postId)
	{
		return await context.NewsComments
			.AsNoTracking()
			.Where(comment => comment.PostId == postId)
			.OrderByDescending(comment => comment.CommentDate)
			.Select(comment => new Comment
			{
				PostId = postId,
				CommentDate = comment.CommentDate,
				AuthorId = comment.AuthorId,
				CommentId = comment.CommentId,
				Content = comment.Content,
				NrDislikes = comment.NrDislikes,
				NrLikes = comment.NrLikes
			})
			.ToListAsync();
	}

	/// <summary>
	/// Insert a post into the database
	/// </summary>
	/// <param name="userId">Author of the post</param>
	/// <param name="postContent">Contents of the post</param>
	/// <param name="postDate">Date the post is published</param>
	/// <returns>The result of the execution</returns>
	/// <exception cref="Exception">Throw an error if the connection or the execution failed</exception>
	public async Task<int> AddPostToDatabase(int userId, string postContent, DateTime postDate)
	{
		var post = new Entities.Post
		{
			AuthorId = userId,
			Content = postContent,
			UploadDate = postDate,
			NrLikes = 0,
			NrDislikes = 0,
			NrComments = 0
		};
		context.NewsPosts.Add(post);
		return await context.SaveChangesAsync();
	}

	/// <summary>
	/// Update a specific post in the database
	/// </summary>
	/// <param name="postId">Target post</param>
	/// <param name="postContent">New contents of the post</param>
	/// <returns>The result of the execution</returns>
	/// <exception cref="Exception">Throw an error if the connection or execution failed</exception>
	public async Task<int> UpdatePost(int postId, string postContent)
	{
		var post = await context.NewsPosts.AsNoTracking().FirstOrDefaultAsync(p => p.Id == postId);
		if (post is null)
		{
			return 0;
		}
		post.Content = postContent;
		context.NewsPosts.Update(post);
		return await context.SaveChangesAsync();
	}

	/// <summary>
	/// Delete a post from the database
	/// </summary>
	/// <param name="postId">Target post</param>
	/// <returns>The result of the query execution</returns>
	/// <exception cref="Exception">Throw an error if the connection or execution failed</exception>
	public async Task<int> DeletePostFromDatabase(int postId)
	{
		var post = await context.NewsPosts.AsNoTracking().FirstOrDefaultAsync(p => p.Id == postId);
		if (post is null)
		{
			return 0;
		}
		context.NewsPosts.Remove(post);
		return await context.SaveChangesAsync();
	}

	/// <summary>
	/// Search for all the posts in the database matching the searched text
	/// Load all the ratings the current user has on any of the found posts
	/// </summary>
	/// <param name="pageNumber">Page number to calculate page offset</param>
	/// <param name="userId">User id to select ratings related to user</param>
	/// <param name="searchedText">Searched text</param>
	/// <returns>Posts matching the searched text as a list</returns>
	/// <exception cref="Exception">Throw an error if anything failed</exception>
	public async Task<List<Post>> LoadFollowingPosts(int pageNumber, int userId, string searchedText)
	{
		pageNumber = Math.Max(1, pageNumber);

		var query = await context.NewsPosts
			.AsNoTracking()
            .Where(post => EF.Functions.Like(post.Content, $"%{searchedText}%"))
			.OrderByDescending(post => post.UploadDate)
			.ThenByDescending(post => post.Id)
			.Skip((pageNumber - 1) * PAGE_SIZE)
			.Take(PAGE_SIZE)
			.Select(post => new Post
			{
				Id = post.Id,
				NrLikes = post.NrLikes,
				NrDislikes = post.NrDislikes,
				Content = post.Content,
				ActiveUserRating = post.ActiveUserRating,
				AuthorId = post.AuthorId,
				NrComments = post.NrComments,
				UploadDate = post.UploadDate
			})
			.ToListAsync();

		foreach (var post in query)
		{
			var rating = await context.NewsPostRatingTypes.AsNoTracking().FirstOrDefaultAsync(rp => rp.PostId == post.Id && rp.AuthorId == userId);
            post.ActiveUserRating = rating != null ? rating.RatingType : null;
		}
		return query;
	}
}<|MERGE_RESOLUTION|>--- conflicted
+++ resolved
@@ -69,21 +69,13 @@
 	/// <exception cref="Exception">Throw an error if the connection or the execution failed</exception>
 	public async Task<int> AddRatingToPost(int postId, int userId, int ratingType)
 	{
-<<<<<<< HEAD
-        var existing = await context.NewsPostRatingTypes.FindAsync(postId, userId);
-=======
         var existing = await context.NewsPostRatingTypes.AsNoTracking().FirstOrDefaultAsync(rp => rp.PostId == postId && rp.AuthorId == userId);
->>>>>>> b3402136
         if (existing != null)
         {
             return 0;
         }
 
-<<<<<<< HEAD
-        var post = await context.NewsPosts.FindAsync(postId);
-=======
         var post = await context.NewsPosts.AsNoTracking().FirstOrDefaultAsync(p => p.Id == postId);
->>>>>>> b3402136
         if (post == null)
         {
             return 0;
