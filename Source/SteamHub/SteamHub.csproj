﻿<Project Sdk="Microsoft.NET.Sdk">
	<PropertyGroup>
		<OutputType>WinExe</OutputType>
		<TargetFramework>net8.0-windows10.0.19041.0</TargetFramework>
		<TargetPlatformVersion>10.0.19041.0</TargetPlatformVersion>
		<TargetPlatformMinVersion>10.0.17763.0</TargetPlatformMinVersion>
		<RootNamespace>SteamHub</RootNamespace>
		<ApplicationManifest>app.manifest</ApplicationManifest>
		<Platforms>x86;x64;ARM64</Platforms>
		<RuntimeIdentifiers>win-x86;win-x64;win-arm64</RuntimeIdentifiers>
		<PublishProfile>win-$(Platform).pubxml</PublishProfile>
		<UseWinUI>true</UseWinUI>
		<EnableMsixTooling>true</EnableMsixTooling>
		<Nullable>enable</Nullable>
	</PropertyGroup>

	<PropertyGroup Condition="'$(Configuration)|$(Platform)'=='Debug|AnyCPU'">
		<CodeAnalysisRuleSet>SE924.ruleset</CodeAnalysisRuleSet>
	</PropertyGroup>

	<ItemGroup>
    <Content Include="appsettings.json">
      <CopyToOutputDirectory>PreserveNewest</CopyToOutputDirectory>
    </Content>
    <Content Include="Assets\SplashScreen.scale-200.png" />
    <Content Include="Assets\LockScreenLogo.scale-200.png" />
    <Content Include="Assets\Square150x150Logo.scale-200.png" />
    <Content Include="Assets\Square44x44Logo.scale-200.png" />
    <Content Include="Assets\Square44x44Logo.targetsize-24_altform-unplated.png" />
    <Content Include="Assets\StoreLogo.png" />
    <Content Include="Assets\Wide310x150Logo.scale-200.png" />
    <Content Include="gamefolders.json">
      <CopyToOutputDirectory>PreserveNewest</CopyToOutputDirectory>
    </Content>
  </ItemGroup>

  <ItemGroup>
    <Manifest Include="$(ApplicationManifest)" />
  </ItemGroup>

  <!--
    Defining the "Msix" ProjectCapability here allows the Single-project MSIX Packaging
    Tools extension to be activated for this project even if the Windows App SDK Nuget
    package has not yet been restored.
  -->
  <ItemGroup Condition="'$(DisableMsixProjectCapabilityAddedByProject)'!='true' and '$(EnableMsixTooling)'=='true'">
    <ProjectCapability Include="Msix" />
  </ItemGroup>
  <ItemGroup>
<<<<<<< HEAD
    <PackageReference Include="Google.Apis" Version="1.69.0" />
    <PackageReference Include="Google.Protobuf" Version="3.30.2" />
=======
    <PackageReference Include="CommunityToolkit.Mvvm" Version="8.4.0" />
>>>>>>> 94e6c8d3
    <PackageReference Include="Microsoft.Extensions.Configuration.Json" Version="9.0.3" />
    <PackageReference Include="Microsoft.Extensions.DependencyInjection" Version="9.0.3" />
    <PackageReference Include="Microsoft.Extensions.Http" Version="9.0.3" />
    <PackageReference Include="Microsoft.Windows.SDK.BuildTools" Version="10.0.26100.3916" />
	<PackageReference Include="Microsoft.WindowsAppSDK" Version="1.4.230822000" />
    <PackageReference Include="Refit" Version="8.0.0" />
  </ItemGroup>
  <ItemGroup>
    <ProjectReference Include="..\SteamHub.ApiContract\SteamHub.ApiContract.csproj" />
  </ItemGroup>

  <!--
    Defining the "HasPackageAndPublishMenuAddedByProject" property here allows the Solution
    Explorer "Package and Publish" context menu entry to be enabled for this project even if
    the Windows App SDK Nuget package has not yet been restored.
  -->
  <PropertyGroup Condition="'$(DisableHasPackageAndPublishMenuAddedByProject)'!='true' and '$(EnableMsixTooling)'=='true'">
    <HasPackageAndPublishMenu>true</HasPackageAndPublishMenu>
  </PropertyGroup>

  <!-- Publish Properties -->
  <PropertyGroup>
    <PublishReadyToRun Condition="'$(Configuration)' == 'Debug'">False</PublishReadyToRun>
    <PublishReadyToRun Condition="'$(Configuration)' != 'Debug'">True</PublishReadyToRun>
    <PublishTrimmed Condition="'$(Configuration)' == 'Debug'">False</PublishTrimmed>
    <PublishTrimmed Condition="'$(Configuration)' != 'Debug'">True</PublishTrimmed>
  </PropertyGroup>
</Project><|MERGE_RESOLUTION|>--- conflicted
+++ resolved
@@ -47,12 +47,9 @@
     <ProjectCapability Include="Msix" />
   </ItemGroup>
   <ItemGroup>
-<<<<<<< HEAD
     <PackageReference Include="Google.Apis" Version="1.69.0" />
     <PackageReference Include="Google.Protobuf" Version="3.30.2" />
-=======
     <PackageReference Include="CommunityToolkit.Mvvm" Version="8.4.0" />
->>>>>>> 94e6c8d3
     <PackageReference Include="Microsoft.Extensions.Configuration.Json" Version="9.0.3" />
     <PackageReference Include="Microsoft.Extensions.DependencyInjection" Version="9.0.3" />
     <PackageReference Include="Microsoft.Extensions.Http" Version="9.0.3" />
