using Microsoft.UI.Xaml;
using Microsoft.UI.Xaml.Controls;
using Microsoft.UI.Xaml.Controls.Primitives;
using Microsoft.UI.Xaml.Data;
using Microsoft.UI.Xaml.Input;
using Microsoft.UI.Xaml.Media;
using Microsoft.UI.Xaml.Navigation;
using SteamHub.ApiContract.Models.Collections;
using SteamHub.ApiContract.Services.Interfaces;
using SteamHub.ViewModels;
using System;
using System.Collections.Generic;
using System.Diagnostics;
using System.IO;
using System.Linq;
using System.Runtime.InteropServices.WindowsRuntime;
using System.Threading.Tasks;
using Windows.Foundation;
using Windows.Foundation.Collections;

// To learn more about WinUI, the WinUI project structure,
// and more about our project templates, see: http://aka.ms/winui-project-info.

namespace SteamHub.Pages
{
    /// <summary>
    /// An empty page that can be used on its own or navigated to within a Frame.
    /// </summary>
    public sealed partial class CollectionsPage : Page
    {
        // Constants for dialog titles and button text
        private const string EditCollectionDialogTitle = "Edit Collection";
        private const string CreateCollectionDialogTitle = "Create New Collection";
        private const string PrimaryButtonTextSave = "Save";
        private const string PrimaryButtonTextCreate = "Create";
        private const string CloseButtonTextCancel = "Cancel";
        private const string ErrorDialogTitle = "Error";
        private const string UpdateCollectionErrorMessage = "Failed to update collection. Please try again.";
        private const string CreateCollectionErrorMessage = "Failed to create collection. Please try again.";

        // Constants for TextBox headers and placeholder texts
        private const string CollectionNameHeader = "Collection Name";
        private const string CollectionNamePlaceholder = "Enter collection name";
        private const string CoverPictureHeader = "Cover Picture URL";
        private const string CoverPicturePlaceholderEdit = "Enter cover picture URL (picture.(jpg/png/svg))";
        private const string CoverPicturePlaceholderCreate = "Enter cover picture URL";
        private const string PublicCollectionHeader = "Public Collection";

        private CollectionsViewModel collectionsViewModel;
        private UsersViewModel usersViewModel;
<<<<<<< HEAD
        private ICollectionsService collectionsService;
        private IUserService userService;
=======
>>>>>>> 372b72d2

        public CollectionsPage() => this.InitializeComponent();

        protected override void OnNavigatedTo(NavigationEventArgs e)
        {
            base.OnNavigatedTo(e);

<<<<<<< HEAD
            if (e.Parameter is (ICollectionsService collectionsService, IUserService userService))
                {

                this.collectionsService = collectionsService;
                this.userService = userService;
                collectionsViewModel = new CollectionsViewModel(collectionsService, userService);
                usersViewModel = new UsersViewModel(userService);
                this.DataContext = collectionsViewModel;

                _ = LoadCollectionsAsync();
            }
=======
            collectionsViewModel = new CollectionsViewModel(collectionsService , userService);
            LoadCollectionsAsync();


            usersViewModel = new UsersViewModel(userService);
            this.DataContext = collectionsViewModel;
        }
        private async Task LoadCollectionsAsync()
        {
            await collectionsViewModel.LoadCollectionsAsync();
        }
        protected override void OnNavigatedTo(NavigationEventArgs eventArgs)
        {
            base.OnNavigatedTo(eventArgs);
            LoadCollections();
>>>>>>> 372b72d2
        }

        private async Task LoadCollectionsAsync() =>
            await collectionsViewModel.LoadCollectionsAsync();


        private void LoadCollections()
        {
            collectionsViewModel.LoadCollectionsCommand.Execute(null);
        }

        private void ViewCollection_Click(object sender, RoutedEventArgs eventArgs)
        {
            if (sender is Button button && button.CommandParameter is Collection collection)
            {
                // Example: assuming you have access to the required services
                //var collectionGamesPage = new CollectionGamesPage(collectionsService, userService);
                //ContentFrame.Content = collectionGamesPage;
                Debug.WriteLine($"Selected CollectionId={collection.CollectionId}, Name={collection.CollectionName}");

                Frame.Navigate(
    typeof(CollectionGamesPage),
    (this.collectionsService, this.userService, collection.CollectionId, collection.CollectionName)
);
            }
        }

        private void DeleteCollection_Click(object sender, RoutedEventArgs eventArgs)
        {
            if (sender is Button button && button.CommandParameter is int collectionId)
            {
                collectionsViewModel.DeleteCollectionCommand.Execute(collectionId);
            }
        }

        private async void EditCollection_Click(object sender, RoutedEventArgs eventArgs)
        {
            if (sender is Button button && button.CommandParameter is Collection collection)
            {
                var dialog = new ContentDialog
                {
                    Title = EditCollectionDialogTitle,
                    PrimaryButtonText = PrimaryButtonTextSave,
                    CloseButtonText = CloseButtonTextCancel,
                    DefaultButton = ContentDialogButton.Primary,
                    XamlRoot = this.XamlRoot
                };

                var panel = new StackPanel { Spacing = 10 };

                var nameTextBox = new TextBox
                {
                    Header = CollectionNameHeader,
                    Text = collection.CollectionName,
                    PlaceholderText = CollectionNamePlaceholder
                };

                var coverPictureTextBox = new TextBox
                {
                    Header = CoverPictureHeader,
                    Text = collection.CoverPicture,
                    PlaceholderText = CoverPicturePlaceholderEdit
                };

                var isPublicToggle = new ToggleSwitch
                {
                    Header = PublicCollectionHeader,
                    IsOn = collection.IsPublic
                };

                panel.Children.Add(nameTextBox);
                panel.Children.Add(coverPictureTextBox);
                panel.Children.Add(isPublicToggle);

                dialog.Content = panel;

                var result = await dialog.ShowAsync();

                if (result == ContentDialogResult.Primary)
                {
                    try
                    {
                        collectionsViewModel.UpdateCollectionCommand.Execute(new UpdateCollectionParams
                        {
                            CollectionId = collection.CollectionId,
                            CollectionName = nameTextBox.Text,
                            CoverPicture = coverPictureTextBox.Text,
                            IsPublic = isPublicToggle.IsOn
                        });
                    }
                    catch (Exception)
                    {
                        var errorDialog = new ContentDialog
                        {
                            Title = ErrorDialogTitle,
                            Content = UpdateCollectionErrorMessage,
                            CloseButtonText = CloseButtonTextCancel,
                            XamlRoot = this.XamlRoot
                        };
                        await errorDialog.ShowAsync();
                    }
                }
            }
        }

        private async void CreateCollection_Click(object sender, RoutedEventArgs eventArgs)
        {
            var dialog = new ContentDialog
            {
                Title = CreateCollectionDialogTitle,
                PrimaryButtonText = PrimaryButtonTextCreate,
                CloseButtonText = CloseButtonTextCancel,
                DefaultButton = ContentDialogButton.Primary,
                XamlRoot = this.XamlRoot
            };

            var panel = new StackPanel { Spacing = 10 };

            var nameTextBox = new TextBox
            {
                Header = CollectionNameHeader,
                PlaceholderText = CollectionNamePlaceholder
            };

            var coverPictureTextBox = new TextBox
            {
                Header = CoverPictureHeader,
                PlaceholderText = CoverPicturePlaceholderCreate
            };

            var isPublicToggle = new ToggleSwitch
            {
                Header = PublicCollectionHeader,
                IsOn = true
            };

            panel.Children.Add(nameTextBox);
            panel.Children.Add(coverPictureTextBox);
            panel.Children.Add(isPublicToggle);

            dialog.Content = panel;

            var result = await dialog.ShowAsync();

            if (result == ContentDialogResult.Primary)
            {
                try
                {
                    collectionsViewModel.CreateCollectionCommand.Execute(new CreateCollectionParams
                    {
                        CollectionName = nameTextBox.Text,
                        CoverPicture = coverPictureTextBox.Text,
                        IsPublic = isPublicToggle.IsOn,
                        CreatedAt = DateOnly.FromDateTime(DateTime.Now)
                    });
                }
                catch (Exception)
                {
                    var errorDialog = new ContentDialog
                    {
                        Title = ErrorDialogTitle,
                        Content = CreateCollectionErrorMessage,
                        CloseButtonText = CloseButtonTextCancel,
                        XamlRoot = this.XamlRoot
                    };
                    await errorDialog.ShowAsync();
                }
            }
        }
<<<<<<< HEAD

        private async void BackToProfileButton_Click(object sender, RoutedEventArgs eventArgs)
        {
            var currentUser = await usersViewModel.GetCurrentUserAsync();
            if (currentUser != null)
            {
                Frame.Navigate(typeof(ProfilePage), currentUser.UserId);
            }
        }
=======
>>>>>>> 372b72d2
    }
}<|MERGE_RESOLUTION|>--- conflicted
+++ resolved
@@ -48,11 +48,8 @@
 
         private CollectionsViewModel collectionsViewModel;
         private UsersViewModel usersViewModel;
-<<<<<<< HEAD
         private ICollectionsService collectionsService;
         private IUserService userService;
-=======
->>>>>>> 372b72d2
 
         public CollectionsPage() => this.InitializeComponent();
 
@@ -60,7 +57,6 @@
         {
             base.OnNavigatedTo(e);
 
-<<<<<<< HEAD
             if (e.Parameter is (ICollectionsService collectionsService, IUserService userService))
                 {
 
@@ -72,23 +68,6 @@
 
                 _ = LoadCollectionsAsync();
             }
-=======
-            collectionsViewModel = new CollectionsViewModel(collectionsService , userService);
-            LoadCollectionsAsync();
-
-
-            usersViewModel = new UsersViewModel(userService);
-            this.DataContext = collectionsViewModel;
-        }
-        private async Task LoadCollectionsAsync()
-        {
-            await collectionsViewModel.LoadCollectionsAsync();
-        }
-        protected override void OnNavigatedTo(NavigationEventArgs eventArgs)
-        {
-            base.OnNavigatedTo(eventArgs);
-            LoadCollections();
->>>>>>> 372b72d2
         }
 
         private async Task LoadCollectionsAsync() =>
@@ -258,17 +237,5 @@
                 }
             }
         }
-<<<<<<< HEAD
-
-        private async void BackToProfileButton_Click(object sender, RoutedEventArgs eventArgs)
-        {
-            var currentUser = await usersViewModel.GetCurrentUserAsync();
-            if (currentUser != null)
-            {
-                Frame.Navigate(typeof(ProfilePage), currentUser.UserId);
-            }
-        }
-=======
->>>>>>> 372b72d2
     }
 }