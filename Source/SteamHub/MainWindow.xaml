<?xml version="1.0" encoding="utf-8"?>
<Window
    x:Class="SteamHub.MainWindow"
    xmlns="http://schemas.microsoft.com/winfx/2006/xaml/presentation"
    xmlns:x="http://schemas.microsoft.com/winfx/2006/xaml"
    xmlns:local="using:SteamHub"
    xmlns:d="http://schemas.microsoft.com/expression/blend/2008"
    xmlns:mc="http://schemas.openxmlformats.org/markup-compatibility/2006"
    mc:Ignorable="d"
    Title="Steam Store">

    <Grid>
        <NavigationView x:Name="NavView"
                        PaneTitle="Menu"
                        IsBackButtonVisible="Collapsed"
                        IsSettingsVisible="False"
                        PaneDisplayMode="Left"
                        SelectionChanged="NavView_SelectionChanged">
            <NavigationView.MenuItems>
                <NavigationViewItem Content="Homepage" Tag="HomePage" Icon="Home" />
                <NavigationViewItem Content="Cart" Tag="CartPage">
                    <NavigationViewItem.Icon>
                        <FontIcon Glyph="&#xE7BF;" />
                    </NavigationViewItem.Icon>
                </NavigationViewItem>
                <NavigationViewItem Content="Points Shop" Tag="PointsShopPage">
                    <NavigationViewItem.Icon>
                        <FontIcon Glyph="&#xE1CB;" />
                    </NavigationViewItem.Icon>
                </NavigationViewItem>
                <NavigationViewItem Content="Wishlist" Tag="WishlistPage" Icon="Favorite" />
                <NavigationViewItem Content="Developer Mode" Tag="DeveloperModePage">
                    <NavigationViewItem.Icon>
                        <FontIcon Glyph="&#xE943;" />
                    </NavigationViewItem.Icon>
                </NavigationViewItem>
                <NavigationViewItem Icon="Shop" Content="Marketplace" Tag="marketplace" />
                <NavigationViewItem Icon="List" Content="Inventory" Tag="inventory" />
                <NavigationViewItem Icon="Switch" Content="Trading" Tag="trading" />
<<<<<<< HEAD
                <NavigationViewItem Content="Friends" Tag="friends" />

=======
                <NavigationViewItem Icon="Scan" Content="Wallet" Tag="Wallet" />
                <NavigationViewItem Icon="Like" Content="Achievements" Tag="AchievementsPage" />
                
>>>>>>> 581363e0
            </NavigationView.MenuItems>

            <NavigationView.FooterMenuItems>
                <NavigationViewItem Content="Logout" Tag="Logout" Icon="LeaveChat" Tapped="LogoutButton_Click"/>
            </NavigationView.FooterMenuItems>

            <Frame x:Name="ContentFrame" />
        </NavigationView>

        <!-- Login Overlay -->
        <Grid x:Name="LoginOverlay" 
              Background="{ThemeResource ApplicationPageBackgroundThemeBrush}"
              Visibility="Visible">
            <Frame x:Name="LoginFrame" Navigated="LoginFrame_Navigated"/>
        </Grid>
    </Grid>
</Window><|MERGE_RESOLUTION|>--- conflicted
+++ resolved
@@ -37,14 +37,10 @@
                 <NavigationViewItem Icon="Shop" Content="Marketplace" Tag="marketplace" />
                 <NavigationViewItem Icon="List" Content="Inventory" Tag="inventory" />
                 <NavigationViewItem Icon="Switch" Content="Trading" Tag="trading" />
-<<<<<<< HEAD
                 <NavigationViewItem Content="Friends" Tag="friends" />
-
-=======
                 <NavigationViewItem Icon="Scan" Content="Wallet" Tag="Wallet" />
                 <NavigationViewItem Icon="Like" Content="Achievements" Tag="AchievementsPage" />
                 
->>>>>>> 581363e0
             </NavigationView.MenuItems>
 
             <NavigationView.FooterMenuItems>
