--- conflicted
+++ resolved
@@ -37,11 +37,8 @@
                 <NavigationViewItem Icon="Shop" Content="Marketplace" Tag="marketplace" />
                 <NavigationViewItem Icon="List" Content="Inventory" Tag="inventory" />
                 <NavigationViewItem Icon="Switch" Content="Trading" Tag="trading" />
-<<<<<<< HEAD
                 <NavigationViewItem Icon="Like" Content="Achievements" Tag="AchievementsPage" />
                 
-=======
->>>>>>> 8d9db4c6
             </NavigationView.MenuItems>
 
             <NavigationView.FooterMenuItems>
