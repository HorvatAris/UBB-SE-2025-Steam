--- conflicted
+++ resolved
@@ -37,13 +37,9 @@
                 <NavigationViewItem Icon="Shop" Content="Marketplace" Tag="marketplace" />
                 <NavigationViewItem Icon="List" Content="Inventory" Tag="inventory" />
                 <NavigationViewItem Icon="Switch" Content="Trading" Tag="trading" />
-<<<<<<< HEAD
                 <NavigationViewItem Icon="Scan" Content="Wallet" Tag="Wallet" />
-
-=======
                 <NavigationViewItem Icon="Like" Content="Achievements" Tag="AchievementsPage" />
                 
->>>>>>> 03381ca8
             </NavigationView.MenuItems>
 
             <NavigationView.FooterMenuItems>
