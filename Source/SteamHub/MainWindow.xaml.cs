--- conflicted
+++ resolved
@@ -37,11 +37,9 @@
         private UserServiceProxy userService;
         private SessionServiceProxy sessionService;
         private PasswordResetServiceProxy passwordResetService;
-<<<<<<< HEAD
         private WalletServiceProxy walletService;
-=======
+        
         private readonly IHttpClientFactory _httpClientFactory;
->>>>>>> ff3db39f
 
         public MainWindow()
         {
@@ -69,7 +67,7 @@
             this.sessionService = new SessionServiceProxy(_httpClientFactory);
             this.passwordResetService = new PasswordResetServiceProxy();
 
-<<<<<<< HEAD
+
             this.marketplaceService = new MarketplaceServiceProxy(httpClientFactory, loggedInUser);
 
             this.pointShopService = new PointShopServiceProxy(httpClientFactory, loggedInUser);
@@ -85,9 +83,7 @@
             this.developerService = new DeveloperServiceProxy(httpClientFactory, loggedInUser);
 
             this.walletService = new WalletServiceProxy(httpClientFactory, loggedInUser);
-
-=======
->>>>>>> ff3db39f
+            
             if (this.ContentFrame == null)
             {
                 throw new Exception("ContentFrame is not initialized.");
@@ -167,7 +163,6 @@
                         this.ContentFrame.Content = new ForgotPasswordPage(this.passwordResetService);
                         break;
                     case "Wallet":
-                        //this.ContentFrame.Content = new WalletPage(this.walletService);
                         this.ContentFrame.Navigate(typeof(WalletPage), this.walletService);
                         break;
                 }
