--- conflicted
+++ resolved
@@ -38,11 +38,8 @@
         private UserServiceProxy userService;
         private SessionServiceProxy sessionService;
         private PasswordResetServiceProxy passwordResetService;
-<<<<<<< HEAD
         private AchievementsServiceProxy achievementsService;
-=======
         private readonly IHttpClientFactory _httpClientFactory;
->>>>>>> 8d9db4c6
 
         public MainWindow()
         {
@@ -64,16 +61,7 @@
             }).ConfigurePrimaryHttpMessageHandler(() => new NoSslCertificateValidationHandler());
             var provider = services.BuildServiceProvider();
 
-<<<<<<< HEAD
-            var httpClientFactory = provider.GetRequiredService<IHttpClientFactory>();
-
-            this.tradeService = new TradeServiceProxy(httpClientFactory, loggedInUser);
-
-            this.sessionService = new SessionServiceProxy();
-            this.achievementsService = new AchievementsServiceProxy(httpClientFactory);
-=======
             _httpClientFactory = provider.GetRequiredService<IHttpClientFactory>();
->>>>>>> 8d9db4c6
 
             this.userService = new UserServiceProxy(_httpClientFactory);
             this.sessionService = new SessionServiceProxy(_httpClientFactory);
@@ -166,6 +154,7 @@
             this.user = loggedInUser;
 
             // Initialize services that require the logged-in user
+            this.achievementsService = new AchievementsServiceProxy(httpClientFactory);
             this.tradeService = new TradeServiceProxy(_httpClientFactory, loggedInUser);
             this.marketplaceService = new MarketplaceServiceProxy(_httpClientFactory, loggedInUser);
             this.pointShopService = new PointShopServiceProxy(_httpClientFactory, loggedInUser);
