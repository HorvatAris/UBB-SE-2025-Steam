// <copyright file="MainWindow.xaml.cs" company="PlaceholderCompany">
// Copyright (c) PlaceholderCompany. All rights reserved.
// </copyright>

using System;
using System.Collections.Generic;
using System.Net.Http;
using Microsoft.Extensions.Configuration;
using Microsoft.Extensions.DependencyInjection;
using Microsoft.UI.Xaml;
using Microsoft.UI.Xaml.Controls;
using Microsoft.UI.Xaml.Navigation;
using SteamHub.ApiContract.Models.User;
using SteamHub.ApiContract.Models.Common;
using SteamHub.ApiContract.Services;
using SteamHub.ApiContract.ServiceProxies;
using SteamHub.Pages;
using SteamHub.Web;
using SteamHub.ViewModels;
using SteamHub.Helpers;
using System.Diagnostics;
using System.Threading.Tasks;

namespace SteamHub
{
    /// <summary>
    /// Main window.
    /// </summary>
    public sealed partial class MainWindow : Window
    {
        private User user;
        private GameServiceProxy gameService;
        private CartServiceProxy cartService;
        private UserGameServiceProxy userGameService;
        private DeveloperServiceProxy developerService;
        private PointShopServiceProxy pointShopService;
        private InventoryServiceProxy inventoryService;
        private MarketplaceServiceProxy marketplaceService;
        private TradeServiceProxy tradeService;
        private UserServiceProxy userService;
        private SessionServiceProxy sessionService;
        private FriendsServiceProxy friendsService;

        private FeaturesServiceProxy featuresService;
        private WalletServiceProxy walletService;
        private ReviewServiceProxy reviewService;
        private FriendRequestServiceProxy friendRequestService;
        private AchievementsServiceProxy achievementsService;
        private CollectionsServiceProxy collectionServiceProxy;

        private readonly IHttpClientFactory _httpClientFactory;

        public MainWindow()
        {
            this.InitializeComponent();

            // Set the login success callback in NavigationHelper
            NavigationHelper.OnLoginSuccess = OnLoginSuccess;

            var handler = new HttpClientHandler
            {
                ServerCertificateCustomValidationCallback = (message, cert, chain, errors) => true,
            };

            var configBuilder = new ConfigurationBuilder()
                .AddJsonFile("appsettings.json", optional: false, reloadOnChange: true);
            var configuration = configBuilder.Build();
            var services = new ServiceCollection();
            services.AddHttpClient("SteamHubApi", client =>
            {
                client.BaseAddress = new Uri(configuration["ApiSettings:BaseUrl"]);
                client.DefaultRequestHeaders.Add("Accept", "application/json");
            }).ConfigurePrimaryHttpMessageHandler(() => new NoSslCertificateValidationHandler());
            var provider = services.BuildServiceProvider();

            _httpClientFactory = provider.GetRequiredService<IHttpClientFactory>();

            this.userService = new UserServiceProxy();
            this.sessionService = new SessionServiceProxy(_httpClientFactory);

            // Start with login page
            ShowLoginPage();
        }

        private void ShowLoginPage()
        {
            // Pass the LoginFrame as the navigation frame for login/register navigation
            var loginPage = new LoginPage(LoginFrame, this.userService, NavigationHelper.OnLoginSuccess);
            LoginFrame.Content = loginPage;
            LoginOverlay.Visibility = Visibility.Visible;
            NavView.Visibility = Visibility.Collapsed;
        }

        private void ShowRegisterPage()
        {
            // Pass the LoginFrame as the navigation frame
            var registerPage = new RegisterPage(LoginFrame, this.userService);
            LoginFrame.Content = registerPage;
        }

        private void LoginFrame_Navigated(object sender, NavigationEventArgs e)
        {
            if (e.SourcePageType == typeof(RegisterPage))
            {
                ShowRegisterPage();
            }
            else if (e.SourcePageType == typeof(LoginPage))
            {
                ShowLoginPage();
            }
        }

        private async void LogoutButton_Click(object sender, RoutedEventArgs e)
        {
            try
            {
                // Show confirmation dialog
                var dialog = new ContentDialog
                {
                    Title = "Logout",
                    Content = "Are you sure you want to logout?",
                    PrimaryButtonText = "Yes",
                    SecondaryButtonText = "No",
                    DefaultButton = ContentDialogButton.Secondary,
                    XamlRoot = this.Content.XamlRoot
                };

                var result = await dialog.ShowAsync();

                if (result == ContentDialogResult.Primary)
                {
                    // Call logout on the user service
                    await this.userService.LogoutAsync();

                    // Clear user data
                    this.user = null;

                    // Reset services that require user context
                    this.tradeService = null;
                    this.marketplaceService = null;
                    this.pointShopService = null;
                    this.inventoryService = null;
                    this.cartService = null;
                    this.userGameService = null;
                    this.developerService = null;
                    this.friendsService = null;
                    this.friendRequestService = null;

                    // Show login page
                    ShowLoginPage();
                }
            }
            catch (Exception ex)

            {
                // Show error dialog
                var errorDialog = new ContentDialog
                {
                    Title = "Error",
                    Content = $"An error occurred during logout: {ex.Message}",
                    CloseButtonText = "OK",
                    XamlRoot = this.Content.XamlRoot
                };
                await errorDialog.ShowAsync();
            }
        }

        private void OnLoginSuccess(User loggedInUser)
        {
            try
            {
                if (loggedInUser == null)
                {
                    throw new ArgumentNullException(nameof(loggedInUser));
                }

                this.user = loggedInUser;
                Debug.WriteLine($"Login successful for user: {loggedInUser.Username}");

                // Initialize services that require the logged-in user
                InitializeUserServices(loggedInUser);

                // Hide login overlay and show main content
                LoginOverlay.Visibility = Visibility.Collapsed;
                NavView.Visibility = Visibility.Visible;

                // Navigate to home page
                NavigateToPage("HomePage");
            }
            catch (Exception ex)
            {
                Debug.WriteLine($"Error in OnLoginSuccess: {ex.Message}");
                ShowErrorDialog("Login Error", $"Failed to initialize application: {ex.Message}");
            }
        }

        private void InitializeUserServices(User user)
        {
            Debug.WriteLine("Initializing user services...");

            try
            {
                this.achievementsService = new AchievementsServiceProxy();
                this.tradeService = new TradeServiceProxy();
                this.marketplaceService = new MarketplaceServiceProxy(_httpClientFactory);
                this.pointShopService = new PointShopServiceProxy(_httpClientFactory, user);
                this.inventoryService = new InventoryServiceProxy(_httpClientFactory);
                this.gameService = new GameServiceProxy(_httpClientFactory);
                this.cartService = new CartServiceProxy(_httpClientFactory, user);
                this.userGameService = new UserGameServiceProxy(_httpClientFactory, user);
                this.developerService = new DeveloperServiceProxy(_httpClientFactory, user);
                this.friendsService = new FriendsServiceProxy(_httpClientFactory);
                this.achievementsService = new AchievementsServiceProxy();
                this.collectionServiceProxy = new CollectionsServiceProxy();
                this.featuresService = new FeaturesServiceProxy(_httpClientFactory);
                this.reviewService = new ReviewServiceProxy();
                this.walletService = new WalletServiceProxy();
                this.friendRequestService = new FriendRequestServiceProxy(_httpClientFactory);

                Debug.WriteLine("User services initialized successfully");
            }
            catch (Exception ex)
            {
                Debug.WriteLine($"Error initializing services: {ex.Message}");
                throw new Exception("Failed to initialize user services", ex);
            }
        }

        private void NavigateToPage(string tag)
        {
            try
            {
                if (user == null)
                {
                    Debug.WriteLine("Cannot navigate: No user is logged in");
                    ShowLoginPage();
                    return;
                }

                Debug.WriteLine($"Navigating to page: {tag}");

                switch (tag)
                {
                    case "HomePage":
                        this.ContentFrame.Content = new HomePage(this.gameService, this.cartService, this.userGameService, this.reviewService);
                        break;
                    case "CartPage":
                        this.ContentFrame.Content = new CartPage(this.cartService, this.userGameService);
                        break;
                    case "PointsShopPage":
                        this.ContentFrame.Content = new PointsShopPage(this.pointShopService);
                        break;
                    case "WishlistPage":
                        this.ContentFrame.Content = new WishListView(this.userGameService, this.gameService, this.cartService, this.reviewService);
                        break;
                    case "DeveloperModePage":
                        this.ContentFrame.Content = new DeveloperModePage(this.developerService);
                        break;
                    case "inventory":
                        this.ContentFrame.Content = new InventoryPage(this.inventoryService, this.userService);
                        break;
                    case "marketplace":
                        this.ContentFrame.Content = new MarketplacePage(this.marketplaceService, this.userService);
                        break;
                    case "trading":
                        this.ContentFrame.Content = new TradingPage(this.tradeService, this.userService, this.gameService);
                        break;
                    case "friends":
                        this.ContentFrame.Content = new FriendsPage(this.friendsService, this.userService);
                        break;
                    case "LoginPage":
                        ShowLoginPage();
                        break;
                    case "RegisterPage":
                        ShowRegisterPage();
                        break;

                    case "profile":
                        this.ContentFrame.Content = new ProfilePage(this.userService, friendsService, featuresService,this.collectionServiceProxy, achievementsService, this.user);
                        break;
                    case "profileSettings":
                        this.ContentFrame.Content = new ConfigurationsPage(this.userService, this.ContentFrame);
                        break;
                    case "ForgotPasswordPage":
                        ShowLoginPage();
                        break;
                    case "AchievementsPage":
                        this.ContentFrame.Content = new AchievementsPage(this.achievementsService, this.userService);
                        break;
                    case "Wallet":
                        this.ContentFrame.Navigate(typeof(WalletPage), (this.walletService, this.userService));
                        break;
<<<<<<< HEAD
                    case "AddFriendsPage":
                        this.ContentFrame.Content = new AddFriendsPage(this.friendsService, this.userService);
                        break;
=======
					case "CollectionsPage":
                        this.ContentFrame.Content = new CollectionsPage(this.collectionServiceProxy , this.userService);
                        break;
                    default:
                        Debug.WriteLine($"Unknown page tag: {tag}");
                        break;
                }

                Debug.WriteLine($"Successfully navigated to {tag}");
            }
            catch (Exception ex)
            {
                Debug.WriteLine($"Navigation error: {ex.Message}");
                ShowErrorDialog("Navigation Error", $"Failed to navigate to page: {ex.Message}");
            }
        }

        private async Task ShowErrorDialog(string title, string message)
        {
            var dialog = new ContentDialog
            {
                Title = title,
                Content = message,
                CloseButtonText = "OK",
                XamlRoot = this.Content.XamlRoot
            };
            await dialog.ShowAsync();
        }

        private void NavView_SelectionChanged(NavigationView sender, NavigationViewSelectionChangedEventArgs args)
        {
            if (args.SelectedItemContainer != null)
            {
                var tag = args.SelectedItemContainer.Tag.ToString();

                if (tag == "LoginPage" || tag == "RegisterPage")
                {
                    switch (tag)
                    {
                        case "LoginPage":
                            ShowLoginPage();
                            break;
                        case "RegisterPage":
                            ShowRegisterPage();
                            break;
                    }
                }
                else
                {
                    NavigateToPage(tag);
>>>>>>> 4d12b278
                }
            }

            if (this.NavView != null)
            {
                this.NavView.SelectedItem = null;
            }
        }

        public void ResetToHomePage()
        {
            NavigateToPage("HomePage");
        }
    }
}<|MERGE_RESOLUTION|>--- conflicted
+++ resolved
@@ -290,11 +290,9 @@
                     case "Wallet":
                         this.ContentFrame.Navigate(typeof(WalletPage), (this.walletService, this.userService));
                         break;
-<<<<<<< HEAD
                     case "AddFriendsPage":
                         this.ContentFrame.Content = new AddFriendsPage(this.friendsService, this.userService);
                         break;
-=======
 					case "CollectionsPage":
                         this.ContentFrame.Content = new CollectionsPage(this.collectionServiceProxy , this.userService);
                         break;
@@ -345,7 +343,6 @@
                 else
                 {
                     NavigateToPage(tag);
->>>>>>> 4d12b278
                 }
             }
 
