// <copyright file="MainWindow.xaml.cs" company="PlaceholderCompany">
// Copyright (c) PlaceholderCompany. All rights reserved.
// </copyright>

using System;
using System.Collections.Generic;
using System.Net.Http;
using Microsoft.Extensions.Configuration;
using Microsoft.Extensions.DependencyInjection;
using Microsoft.UI.Xaml;
using Microsoft.UI.Xaml.Controls;
using Microsoft.UI.Xaml.Navigation;
using SteamHub.ApiContract.Models.User;
using SteamHub.ApiContract.Models.Common;
using SteamHub.ApiContract.Proxies;
using SteamHub.ApiContract.Services;
using SteamHub.ApiContract.ServiceProxies;
using SteamHub.Pages;
using SteamHub.Web;
using SteamHub.ViewModels;

namespace SteamHub
{
    /// <summary>
    /// Main window.
    /// </summary>
    public sealed partial class MainWindow : Window
    {
        private User user;
        private GameServiceProxy gameService;
        private CartServiceProxy cartService;
        private UserGameServiceProxy userGameService;
        private DeveloperServiceProxy developerService;
        private PointShopServiceProxy pointShopService;
        private InventoryServiceProxy inventoryService;
        private MarketplaceServiceProxy marketplaceService;
        private TradeServiceProxy tradeService;
        private UserServiceProxy userService;
        private SessionServiceProxy sessionService;
        private PasswordResetServiceProxy passwordResetService;
<<<<<<< HEAD
        private FriendsServiceProxy friendsService;
=======
        private WalletServiceProxy walletService;
        
        private AchievementsServiceProxy achievementsService;
        private readonly IHttpClientFactory _httpClientFactory;
>>>>>>> 581363e0

        public MainWindow()
        {
            this.InitializeComponent();

            var handler = new HttpClientHandler
            {
                ServerCertificateCustomValidationCallback = (message, cert, chain, errors) => true,
            };

            var configBuilder = new ConfigurationBuilder()
                .AddJsonFile("appsettings.json", optional: false, reloadOnChange: true);
            var configuration = configBuilder.Build();
            var services = new ServiceCollection();
            services.AddHttpClient("SteamHubApi", client =>
            {
                client.BaseAddress = new Uri(configuration["ApiSettings:BaseUrl"]);
                client.DefaultRequestHeaders.Add("Accept", "application/json");
            }).ConfigurePrimaryHttpMessageHandler(() => new NoSslCertificateValidationHandler());
            var provider = services.BuildServiceProvider();

            _httpClientFactory = provider.GetRequiredService<IHttpClientFactory>();

            this.userService = new UserServiceProxy(_httpClientFactory);
            this.sessionService = new SessionServiceProxy(_httpClientFactory);
            this.passwordResetService = new PasswordResetServiceProxy();

            // Start with login page
            ShowLoginPage();
        }

        private void ShowLoginPage()
        {
            var loginPage = new LoginPage(this.userService, OnLoginSuccess);
            LoginFrame.Content = loginPage;
            LoginOverlay.Visibility = Visibility.Visible;
            NavView.Visibility = Visibility.Collapsed;
        }

        private void ShowRegisterPage()
        {
            var registerPage = new RegisterPage(this.userService);
            LoginFrame.Content = registerPage;
        }

        private void LoginFrame_Navigated(object sender, NavigationEventArgs e)
        {
            if (e.SourcePageType == typeof(RegisterPage))
            {
                ShowRegisterPage();
            }
            else if (e.SourcePageType == typeof(LoginPage))
            {
                ShowLoginPage();
            }
        }

        private async void LogoutButton_Click(object sender, RoutedEventArgs e)
        {
            try
            {
                // Show confirmation dialog
                var dialog = new ContentDialog
                {
                    Title = "Logout",
                    Content = "Are you sure you want to logout?",
                    PrimaryButtonText = "Yes",
                    SecondaryButtonText = "No",
                    DefaultButton = ContentDialogButton.Secondary,
                    XamlRoot = this.Content.XamlRoot
                };

                var result = await dialog.ShowAsync();

<<<<<<< HEAD
            this.friendsService = new FriendsServiceProxy(httpClientFactory, loggedInUser);

            if (this.ContentFrame == null)
=======
                if (result == ContentDialogResult.Primary)
                {
                    // Call logout on the user service
                    await this.userService.LogoutAsync();

                    // Clear user data
                    this.user = null;

                    // Reset services that require user context
                    this.tradeService = null;
                    this.marketplaceService = null;
                    this.pointShopService = null;
                    this.inventoryService = null;
                    this.cartService = null;
                    this.userGameService = null;
                    this.developerService = null;

                    // Show login page
                    ShowLoginPage();
                }
            }
            catch (Exception ex)
>>>>>>> 581363e0
            {
                // Show error dialog
                var errorDialog = new ContentDialog
                {
                    Title = "Error",
                    Content = $"An error occurred during logout: {ex.Message}",
                    CloseButtonText = "OK",
                    XamlRoot = this.Content.XamlRoot
                };
                await errorDialog.ShowAsync();
            }
        }

        private void OnLoginSuccess(User loggedInUser)
        {
            this.user = loggedInUser;

            // Initialize services that require the logged-in user
            this.achievementsService = new AchievementsServiceProxy(_httpClientFactory);
            this.tradeService = new TradeServiceProxy(_httpClientFactory, loggedInUser);
            this.marketplaceService = new MarketplaceServiceProxy(_httpClientFactory, loggedInUser);
            this.pointShopService = new PointShopServiceProxy(_httpClientFactory, loggedInUser);
            this.inventoryService = new InventoryServiceProxy(_httpClientFactory, loggedInUser);
            this.gameService = new GameServiceProxy(_httpClientFactory);
            this.cartService = new CartServiceProxy(_httpClientFactory, loggedInUser);
            this.userGameService = new UserGameServiceProxy(_httpClientFactory, loggedInUser);
            this.developerService = new DeveloperServiceProxy(_httpClientFactory, loggedInUser);
            this.walletService = new WalletServiceProxy(_httpClientFactory, loggedInUser);

            // Hide login overlay and show main content
            LoginOverlay.Visibility = Visibility.Collapsed;
            NavView.Visibility = Visibility.Visible;

            // Navigate to home page
            this.ContentFrame.Content = new HomePage(this.gameService, this.cartService, this.userGameService);
        }


        public void ResetToHomePage()
        {
            this.ContentFrame.Content = new HomePage(this.gameService, this.cartService, this.userGameService);
        }

        private void NavView_SelectionChanged(NavigationView sender, NavigationViewSelectionChangedEventArgs args)
        {
            if (args.SelectedItemContainer != null)
            {
                var tag = args.SelectedItemContainer.Tag.ToString();
                switch (tag)
                {
                    case "HomePage":
                        this.ContentFrame.Content = new HomePage(this.gameService, this.cartService, this.userGameService);
                        break;
                    case "CartPage":
                        this.ContentFrame.Content = new CartPage(this.cartService, this.userGameService);
                        break;
                    case "PointsShopPage":
                        this.ContentFrame.Content = new PointsShopPage(this.pointShopService);
                        break;
                    case "WishlistPage":
                        this.ContentFrame.Content = new WishListView(this.userGameService, this.gameService, this.cartService);
                        break;
                    case "DeveloperModePage":
                        this.ContentFrame.Content = new DeveloperModePage(this.developerService);
                        break;
                    case "inventory":
                        this.ContentFrame.Content = new InventoryPage(this.inventoryService);
                        break;
                    case "marketplace":
                        this.ContentFrame.Content = new MarketplacePage(this.marketplaceService);
                        break;
                    case "trading":
                        this.ContentFrame.Content = new TradingPage(this.tradeService, this.userService, this.gameService);
                        break;
                    case "friends":
                        this.ContentFrame.Content = new FriendsPage(this.friendsService);
                        break;
                    case "LoginPage":
                        ShowLoginPage();
                        break;
                    case "RegisterPage":
                        ShowRegisterPage();
                        break;
                    case "ForgotPasswordPage":
                        ShowLoginPage();
                        break;
                    case "AchievementsPage":
                        this.ContentFrame.Content = new AchievementsPage(this.userService, this.achievementsService);
                        break;
                    case "Wallet":
                        this.ContentFrame.Navigate(typeof(WalletPage), this.walletService);
                        break;
                }
            }

            if (this.NavView != null)
            {
                this.NavView.SelectedItem = null;
            }
        }
    }
}<|MERGE_RESOLUTION|>--- conflicted
+++ resolved
@@ -38,14 +38,11 @@
         private UserServiceProxy userService;
         private SessionServiceProxy sessionService;
         private PasswordResetServiceProxy passwordResetService;
-<<<<<<< HEAD
         private FriendsServiceProxy friendsService;
-=======
         private WalletServiceProxy walletService;
         
         private AchievementsServiceProxy achievementsService;
         private readonly IHttpClientFactory _httpClientFactory;
->>>>>>> 581363e0
 
         public MainWindow()
         {
@@ -120,11 +117,6 @@
 
                 var result = await dialog.ShowAsync();
 
-<<<<<<< HEAD
-            this.friendsService = new FriendsServiceProxy(httpClientFactory, loggedInUser);
-
-            if (this.ContentFrame == null)
-=======
                 if (result == ContentDialogResult.Primary)
                 {
                     // Call logout on the user service
@@ -141,13 +133,14 @@
                     this.cartService = null;
                     this.userGameService = null;
                     this.developerService = null;
+                    this.friendsService = null;
 
                     // Show login page
                     ShowLoginPage();
                 }
             }
             catch (Exception ex)
->>>>>>> 581363e0
+
             {
                 // Show error dialog
                 var errorDialog = new ContentDialog
@@ -176,6 +169,7 @@
             this.userGameService = new UserGameServiceProxy(_httpClientFactory, loggedInUser);
             this.developerService = new DeveloperServiceProxy(_httpClientFactory, loggedInUser);
             this.walletService = new WalletServiceProxy(_httpClientFactory, loggedInUser);
+            this.friendsService = new FriendsServiceProxy(httpClientFactory, loggedInUser);
 
             // Hide login overlay and show main content
             LoginOverlay.Visibility = Visibility.Collapsed;
