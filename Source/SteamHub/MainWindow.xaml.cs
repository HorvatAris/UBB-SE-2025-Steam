--- conflicted
+++ resolved
@@ -266,7 +266,9 @@
                     case "Wallet":
                         this.ContentFrame.Navigate(typeof(WalletPage), (this.walletService, this.userService, this.user));
                         break;
-<<<<<<< HEAD
+					case "CollectionsPage":
+                        this.ContentFrame.Content = new CollectionsPage(this.collectionServiceProxy , this.userService);
+                        break;
                     default:
                         Debug.WriteLine($"Unknown page tag: {tag}");
                         break;
@@ -317,11 +319,6 @@
                 else
                 {
                     NavigateToPage(tag);
-=======
-                    case "CollectionsPage":
-                        this.ContentFrame.Content = new CollectionsPage(this.collectionServiceProxy , this.userService);
-                        break;
->>>>>>> c3671de2
                 }
             }
 
