// <copyright file="MainWindow.xaml.cs" company="PlaceholderCompany">
// Copyright (c) PlaceholderCompany. All rights reserved.
// </copyright>

using System;
using System.Collections.Generic;
using System.Net.Http;
using Microsoft.Extensions.Configuration;
using Microsoft.Extensions.DependencyInjection;
using Microsoft.UI.Xaml;
using Microsoft.UI.Xaml.Controls;
using Microsoft.UI.Xaml.Navigation;
using SteamHub.ApiContract.Models.User;
using SteamHub.ApiContract.Models.Common;
using SteamHub.ApiContract.Proxies;
using SteamHub.ApiContract.Services;
using SteamHub.ApiContract.ServiceProxies;
using SteamHub.Pages;
using SteamHub.Web;
using SteamHub.ViewModels;

namespace SteamHub
{
    /// <summary>
    /// Main window.
    /// </summary>
    public sealed partial class MainWindow : Window
    {
        private User user;
        private GameServiceProxy gameService;
        private CartServiceProxy cartService;
        private UserGameServiceProxy userGameService;
        private DeveloperServiceProxy developerService;
        private PointShopServiceProxy pointShopService;
        private InventoryServiceProxy inventoryService;
        private MarketplaceServiceProxy marketplaceService;
        private TradeServiceProxy tradeService;
        private UserServiceProxy userService;
        private SessionServiceProxy sessionService;
        private PasswordResetServiceProxy passwordResetService;
<<<<<<< HEAD
        private WalletServiceProxy walletService;
        
=======
        private AchievementsServiceProxy achievementsService;
>>>>>>> 03381ca8
        private readonly IHttpClientFactory _httpClientFactory;

        public MainWindow()
        {
            this.InitializeComponent();

            var handler = new HttpClientHandler
            {
                ServerCertificateCustomValidationCallback = (message, cert, chain, errors) => true,
            };

            var configBuilder = new ConfigurationBuilder()
                .AddJsonFile("appsettings.json", optional: false, reloadOnChange: true);
            var configuration = configBuilder.Build();
            var services = new ServiceCollection();
            services.AddHttpClient("SteamHubApi", client =>
            {
                client.BaseAddress = new Uri(configuration["ApiSettings:BaseUrl"]);
                client.DefaultRequestHeaders.Add("Accept", "application/json");
            }).ConfigurePrimaryHttpMessageHandler(() => new NoSslCertificateValidationHandler());
            var provider = services.BuildServiceProvider();

            _httpClientFactory = provider.GetRequiredService<IHttpClientFactory>();

            this.userService = new UserServiceProxy(_httpClientFactory);
            this.sessionService = new SessionServiceProxy(_httpClientFactory);
            this.passwordResetService = new PasswordResetServiceProxy();

<<<<<<< HEAD

            this.marketplaceService = new MarketplaceServiceProxy(httpClientFactory, loggedInUser);

            this.pointShopService = new PointShopServiceProxy(httpClientFactory, loggedInUser);

            this.inventoryService = new InventoryServiceProxy(httpClientFactory,loggedInUser);

            this.gameService = new GameServiceProxy(httpClientFactory);

            this.cartService = new CartServiceProxy(httpClientFactory, loggedInUser);

            this.userGameService = new UserGameServiceProxy(httpClientFactory, loggedInUser);

            this.developerService = new DeveloperServiceProxy(httpClientFactory, loggedInUser);

            this.walletService = new WalletServiceProxy(httpClientFactory, loggedInUser);
            
            if (this.ContentFrame == null)
            {
                throw new Exception("ContentFrame is not initialized.");
            }

=======
>>>>>>> 03381ca8
            // Start with login page
            ShowLoginPage();
        }

        private void ShowLoginPage()
        {
            var loginPage = new LoginPage(this.userService, OnLoginSuccess);
            LoginFrame.Content = loginPage;
            LoginOverlay.Visibility = Visibility.Visible;
            NavView.Visibility = Visibility.Collapsed;
        }

        private void ShowRegisterPage()
        {
            var registerPage = new RegisterPage(this.userService);
            LoginFrame.Content = registerPage;
        }

        private void LoginFrame_Navigated(object sender, NavigationEventArgs e)
        {
            if (e.SourcePageType == typeof(RegisterPage))
            {
                ShowRegisterPage();
            }
            else if (e.SourcePageType == typeof(LoginPage))
            {
                ShowLoginPage();
            }
        }

        private async void LogoutButton_Click(object sender, RoutedEventArgs e)
        {
            try
            {
                // Show confirmation dialog
                var dialog = new ContentDialog
                {
                    Title = "Logout",
                    Content = "Are you sure you want to logout?",
                    PrimaryButtonText = "Yes",
                    SecondaryButtonText = "No",
                    DefaultButton = ContentDialogButton.Secondary,
                    XamlRoot = this.Content.XamlRoot
                };

                var result = await dialog.ShowAsync();

                if (result == ContentDialogResult.Primary)
                {
                    // Call logout on the user service
                    await this.userService.LogoutAsync();

                    // Clear user data
                    this.user = null;

                    // Reset services that require user context
                    this.tradeService = null;
                    this.marketplaceService = null;
                    this.pointShopService = null;
                    this.inventoryService = null;
                    this.cartService = null;
                    this.userGameService = null;
                    this.developerService = null;

                    // Show login page
                    ShowLoginPage();
                }
            }
            catch (Exception ex)
            {
                // Show error dialog
                var errorDialog = new ContentDialog
                {
                    Title = "Error",
                    Content = $"An error occurred during logout: {ex.Message}",
                    CloseButtonText = "OK",
                    XamlRoot = this.Content.XamlRoot
                };
                await errorDialog.ShowAsync();
            }
        }

        private void OnLoginSuccess(User loggedInUser)
        {
            this.user = loggedInUser;

            // Initialize services that require the logged-in user
            this.achievementsService = new AchievementsServiceProxy(_httpClientFactory);
            this.tradeService = new TradeServiceProxy(_httpClientFactory, loggedInUser);
            this.marketplaceService = new MarketplaceServiceProxy(_httpClientFactory, loggedInUser);
            this.pointShopService = new PointShopServiceProxy(_httpClientFactory, loggedInUser);
            this.inventoryService = new InventoryServiceProxy(_httpClientFactory, loggedInUser);
            this.gameService = new GameServiceProxy(_httpClientFactory);
            this.cartService = new CartServiceProxy(_httpClientFactory, loggedInUser);
            this.userGameService = new UserGameServiceProxy(_httpClientFactory, loggedInUser);
            this.developerService = new DeveloperServiceProxy(_httpClientFactory, loggedInUser);

            // Hide login overlay and show main content
            LoginOverlay.Visibility = Visibility.Collapsed;
            NavView.Visibility = Visibility.Visible;

            // Navigate to home page
            this.ContentFrame.Content = new HomePage(this.gameService, this.cartService, this.userGameService);
        }


        public void ResetToHomePage()
        {
            this.ContentFrame.Content = new HomePage(this.gameService, this.cartService, this.userGameService);
        }

        private void NavView_SelectionChanged(NavigationView sender, NavigationViewSelectionChangedEventArgs args)
        {
            if (args.SelectedItemContainer != null)
            {
                var tag = args.SelectedItemContainer.Tag.ToString();
                switch (tag)
                {
                    case "HomePage":
                        this.ContentFrame.Content = new HomePage(this.gameService, this.cartService, this.userGameService);
                        break;
                    case "CartPage":
                        this.ContentFrame.Content = new CartPage(this.cartService, this.userGameService);
                        break;
                    case "PointsShopPage":
                        this.ContentFrame.Content = new PointsShopPage(this.pointShopService);
                        break;
                    case "WishlistPage":
                        this.ContentFrame.Content = new WishListView(this.userGameService, this.gameService, this.cartService);
                        break;
                    case "DeveloperModePage":
                        this.ContentFrame.Content = new DeveloperModePage(this.developerService);
                        break;
                    case "inventory":
                        this.ContentFrame.Content = new InventoryPage(this.inventoryService);
                        break;
                    case "marketplace":
                        this.ContentFrame.Content = new MarketplacePage(this.marketplaceService);
                        break;
                    case "trading":
                        this.ContentFrame.Content = new TradingPage(this.tradeService, this.userService, this.gameService);
                        break;
                    case "LoginPage":
                        ShowLoginPage();
                        break;
                    case "RegisterPage":
                        ShowRegisterPage();
                        break;
                    case "ForgotPasswordPage":
                        ShowLoginPage();
                        break;
                    case "AchievementsPage":
                        this.ContentFrame.Content = new AchievementsPage(this.userService, this.achievementsService);
                        break;
                    case "Wallet":
                        this.ContentFrame.Navigate(typeof(WalletPage), this.walletService);
                        break;
                }
            }

            if (this.NavView != null)
            {
                this.NavView.SelectedItem = null;
            }
        }
    }
}<|MERGE_RESOLUTION|>--- conflicted
+++ resolved
@@ -38,12 +38,9 @@
         private UserServiceProxy userService;
         private SessionServiceProxy sessionService;
         private PasswordResetServiceProxy passwordResetService;
-<<<<<<< HEAD
         private WalletServiceProxy walletService;
         
-=======
         private AchievementsServiceProxy achievementsService;
->>>>>>> 03381ca8
         private readonly IHttpClientFactory _httpClientFactory;
 
         public MainWindow()
@@ -72,31 +69,6 @@
             this.sessionService = new SessionServiceProxy(_httpClientFactory);
             this.passwordResetService = new PasswordResetServiceProxy();
 
-<<<<<<< HEAD
-
-            this.marketplaceService = new MarketplaceServiceProxy(httpClientFactory, loggedInUser);
-
-            this.pointShopService = new PointShopServiceProxy(httpClientFactory, loggedInUser);
-
-            this.inventoryService = new InventoryServiceProxy(httpClientFactory,loggedInUser);
-
-            this.gameService = new GameServiceProxy(httpClientFactory);
-
-            this.cartService = new CartServiceProxy(httpClientFactory, loggedInUser);
-
-            this.userGameService = new UserGameServiceProxy(httpClientFactory, loggedInUser);
-
-            this.developerService = new DeveloperServiceProxy(httpClientFactory, loggedInUser);
-
-            this.walletService = new WalletServiceProxy(httpClientFactory, loggedInUser);
-            
-            if (this.ContentFrame == null)
-            {
-                throw new Exception("ContentFrame is not initialized.");
-            }
-
-=======
->>>>>>> 03381ca8
             // Start with login page
             ShowLoginPage();
         }
@@ -193,6 +165,7 @@
             this.cartService = new CartServiceProxy(_httpClientFactory, loggedInUser);
             this.userGameService = new UserGameServiceProxy(_httpClientFactory, loggedInUser);
             this.developerService = new DeveloperServiceProxy(_httpClientFactory, loggedInUser);
+            this.walletService = new WalletServiceProxy(httpClientFactory, loggedInUser);
 
             // Hide login overlay and show main content
             LoginOverlay.Visibility = Visibility.Collapsed;
