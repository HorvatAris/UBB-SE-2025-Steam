--- conflicted
+++ resolved
@@ -68,10 +68,6 @@
 
             this.userService = new UserServiceProxy(_httpClientFactory);
             this.sessionService = new SessionServiceProxy(_httpClientFactory);
-<<<<<<< HEAD
-            this.passwordResetService = new PasswordResetServiceProxy();
-=======
->>>>>>> 030d768b
 
             // Start with login page
             ShowLoginPage();
@@ -179,10 +175,6 @@
             LoginOverlay.Visibility = Visibility.Collapsed;
             NavView.Visibility = Visibility.Visible;
 
-            // Hide login overlay and show main content
-            LoginOverlay.Visibility = Visibility.Collapsed;
-            NavView.Visibility = Visibility.Visible;
-
             // Navigate to home page
             this.ContentFrame.Content = new HomePage(this.gameService, this.cartService, this.userGameService);
         }
@@ -235,15 +227,12 @@
                         break;
                     case "ForgotPasswordPage":
                         ShowLoginPage();
-<<<<<<< HEAD
-=======
                         break;
                     case "AchievementsPage":
                         this.ContentFrame.Content = new AchievementsPage(this.userService, this.achievementsService);
                         break;
                     case "Wallet":
                         this.ContentFrame.Navigate(typeof(WalletPage), this.walletService);
->>>>>>> 030d768b
                         break;
                 }
             }
