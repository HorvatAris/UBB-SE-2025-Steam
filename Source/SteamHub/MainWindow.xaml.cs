--- conflicted
+++ resolved
@@ -213,14 +213,9 @@
                 this.achievementsService = new AchievementsServiceProxy();
                 this.collectionServiceProxy = new CollectionsServiceProxy();
                 this.featuresService = new FeaturesServiceProxy(_httpClientFactory);
-<<<<<<< HEAD
-                this.walletService = new WalletServiceProxy(user);
                 this.reviewService = new ReviewServiceProxy();
-                this.friendRequestService = new FriendRequestServiceProxy(_httpClientFactory,user);
-=======
                 this.walletService = new WalletServiceProxy();
                 this.friendRequestService = new FriendRequestServiceProxy(_httpClientFactory, user);
->>>>>>> 823c1d94
 
                 Debug.WriteLine("User services initialized successfully");
             }
