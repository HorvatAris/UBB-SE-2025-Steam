--- conflicted
+++ resolved
@@ -156,36 +156,6 @@
 
         private void OnLoginSuccess(User loggedInUser)
         {
-<<<<<<< HEAD
-            this.user = loggedInUser;
-
-            // Initialize services that require the logged-in user
-            this.achievementsService = new AchievementsServiceProxy(_httpClientFactory);
-            this.featuresService = new FeaturesServiceProxy(_httpClientFactory);
-            this.tradeService = new TradeServiceProxy(_httpClientFactory, loggedInUser);
-            this.marketplaceService = new MarketplaceServiceProxy(_httpClientFactory, loggedInUser);
-            this.pointShopService = new PointShopServiceProxy(_httpClientFactory, loggedInUser);
-            this.inventoryService = new InventoryServiceProxy(_httpClientFactory, loggedInUser);
-            this.gameService = new GameServiceProxy(_httpClientFactory);
-            this.cartService = new CartServiceProxy(_httpClientFactory, loggedInUser);
-            this.userGameService = new UserGameServiceProxy(_httpClientFactory, loggedInUser);
-            this.developerService = new DeveloperServiceProxy(_httpClientFactory, loggedInUser);
-            this.friendsService = new FriendServiceProxy();
-            this.achievementsService = new AchievementsServiceProxy(_httpClientFactory);
-            this.collectionServiceProxy = new CollectionsServiceProxy();
-            this.featuresService = new FeaturesServiceProxy(_httpClientFactory);
-            this.walletService = new WalletServiceProxy(_httpClientFactory, loggedInUser);
-
-            // Hide login overlay and show main content
-            LoginOverlay.Visibility = Visibility.Collapsed;
-            NavView.Visibility = Visibility.Visible;
-
-            // Navigate to home page
-            this.ContentFrame.Content = new HomePage(this.gameService, this.cartService, this.userGameService);
-        }
-
-        public void ResetToHomePage()
-=======
             try
             {
                 if (loggedInUser == null)
@@ -214,7 +184,6 @@
         }
 
         private void InitializeUserServices(User user)
->>>>>>> 4eb485fc
         {
             Debug.WriteLine("Initializing user services...");
             
