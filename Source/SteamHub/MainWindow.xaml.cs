--- conflicted
+++ resolved
@@ -206,12 +206,8 @@
                 this.achievementsService = new AchievementsServiceProxy();
                 this.collectionServiceProxy = new CollectionsServiceProxy();
                 this.featuresService = new FeaturesServiceProxy(_httpClientFactory);
-<<<<<<< HEAD
                 this.walletService = new WalletServiceProxy();
-=======
-                this.walletService = new WalletServiceProxy(user);
                 this.friendRequestService = new FriendRequestServiceProxy(_httpClientFactory,user);
->>>>>>> 4418fdbb
 
                 Debug.WriteLine("User services initialized successfully");
             }
