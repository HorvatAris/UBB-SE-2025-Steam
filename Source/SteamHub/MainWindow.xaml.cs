// <copyright file="MainWindow.xaml.cs" company="PlaceholderCompany">
// Copyright (c) PlaceholderCompany. All rights reserved.
// </copyright>

using System;
using System.Collections.Generic;
using System.Net.Http;
using Microsoft.Extensions.Configuration;
using Microsoft.Extensions.DependencyInjection;
using Microsoft.UI.Xaml;
using Microsoft.UI.Xaml.Controls;
using Microsoft.UI.Xaml.Navigation;
using SteamHub.ApiContract.Models.User;
using SteamHub.ApiContract.Models.Common;
using SteamHub.ApiContract.Services;
using SteamHub.ApiContract.ServiceProxies;
using SteamHub.Pages;
using SteamHub.Web;
using SteamHub.ViewModels;
using SteamHub.Helpers;
using System.Diagnostics;
using System.Threading.Tasks;

namespace SteamHub
{
    /// <summary>
    /// Main window.
    /// </summary>
    public sealed partial class MainWindow : Window
    {
        private User user;
        private GameServiceProxy gameService;
        private CartServiceProxy cartService;
        private UserGameServiceProxy userGameService;
        private DeveloperServiceProxy developerService;
        private PointShopServiceProxy pointShopService;
        private InventoryServiceProxy inventoryService;
        private MarketplaceServiceProxy marketplaceService;
        private TradeServiceProxy tradeService;
        private UserServiceProxy userService;
        private SessionServiceProxy sessionService;
        private FriendsServiceProxy friendsService;

        private FeaturesServiceProxy featuresService;
        private WalletServiceProxy walletService;
        private ReviewServiceProxy reviewService;
        private FriendRequestServiceProxy friendRequestService;
        private AchievementsServiceProxy achievementsService;
        private CollectionsServiceProxy collectionServiceProxy;

        private readonly IHttpClientFactory _httpClientFactory;

        public MainWindow()
        {
            this.InitializeComponent();

            // Set the login success callback in NavigationHelper
            NavigationHelper.OnLoginSuccess = OnLoginSuccess;

            var handler = new HttpClientHandler
            {
                ServerCertificateCustomValidationCallback = (message, cert, chain, errors) => true,
            };

            var configBuilder = new ConfigurationBuilder()
                .AddJsonFile("appsettings.json", optional: false, reloadOnChange: true);
            var configuration = configBuilder.Build();
            var services = new ServiceCollection();
            services.AddHttpClient("SteamHubApi", client =>
            {
                client.BaseAddress = new Uri(configuration["ApiSettings:BaseUrl"]);
                client.DefaultRequestHeaders.Add("Accept", "application/json");
            }).ConfigurePrimaryHttpMessageHandler(() => new NoSslCertificateValidationHandler());
            var provider = services.BuildServiceProvider();

            _httpClientFactory = provider.GetRequiredService<IHttpClientFactory>();

            this.userService = new UserServiceProxy();
            this.sessionService = new SessionServiceProxy(_httpClientFactory);

            // Start with login page
            ShowLoginPage();
        }

        private void ShowLoginPage()
        {
            // Pass the LoginFrame as the navigation frame for login/register navigation
            var loginPage = new LoginPage(LoginFrame, this.userService, NavigationHelper.OnLoginSuccess);
            LoginFrame.Content = loginPage;
            LoginOverlay.Visibility = Visibility.Visible;
            NavView.Visibility = Visibility.Collapsed;
        }

        private void ShowRegisterPage()
        {
            // Pass the LoginFrame as the navigation frame
            var registerPage = new RegisterPage(LoginFrame, this.userService);
            LoginFrame.Content = registerPage;
        }

        private void LoginFrame_Navigated(object sender, NavigationEventArgs e)
        {
            if (e.SourcePageType == typeof(RegisterPage))
            {
                ShowRegisterPage();
            }
            else if (e.SourcePageType == typeof(LoginPage))
            {
                ShowLoginPage();
            }
        }

        private async void LogoutButton_Click(object sender, RoutedEventArgs e)
        {
            try
            {
                // Show confirmation dialog
                var dialog = new ContentDialog
                {
                    Title = "Logout",
                    Content = "Are you sure you want to logout?",
                    PrimaryButtonText = "Yes",
                    SecondaryButtonText = "No",
                    DefaultButton = ContentDialogButton.Secondary,
                    XamlRoot = this.Content.XamlRoot
                };

                var result = await dialog.ShowAsync();

                if (result == ContentDialogResult.Primary)
                {
                    // Call logout on the user service
                    await this.userService.LogoutAsync();

                    // Clear user data
                    this.user = null;

                    // Reset services that require user context
                    this.tradeService = null;
                    this.marketplaceService = null;
                    this.pointShopService = null;
                    this.inventoryService = null;
                    this.cartService = null;
                    this.userGameService = null;
                    this.developerService = null;
                    this.friendsService = null;
                    this.friendRequestService = null;

                    // Show login page
                    ShowLoginPage();
                }
            }
            catch (Exception ex)

            {
                // Show error dialog
                var errorDialog = new ContentDialog
                {
                    Title = "Error",
                    Content = $"An error occurred during logout: {ex.Message}",
                    CloseButtonText = "OK",
                    XamlRoot = this.Content.XamlRoot
                };
                await errorDialog.ShowAsync();
            }
        }

        private void OnLoginSuccess(User loggedInUser)
        {
            try
            {
                if (loggedInUser == null)
                {
                    throw new ArgumentNullException(nameof(loggedInUser));
                }

                this.user = loggedInUser;
                Debug.WriteLine($"Login successful for user: {loggedInUser.Username}");

                // Initialize services that require the logged-in user
                InitializeUserServices(loggedInUser);

                // Hide login overlay and show main content
                LoginOverlay.Visibility = Visibility.Collapsed;
                NavView.Visibility = Visibility.Visible;

                // Navigate to home page
                NavigateToPage("HomePage");
            }
            catch (Exception ex)
            {
                Debug.WriteLine($"Error in OnLoginSuccess: {ex.Message}");
                ShowErrorDialog("Login Error", $"Failed to initialize application: {ex.Message}");
            }
        }

        private void InitializeUserServices(User user)
        {
            Debug.WriteLine("Initializing user services...");

            try
            {
                this.achievementsService = new AchievementsServiceProxy();
<<<<<<< HEAD
                this.tradeService = new TradeServiceProxy(_httpClientFactory, user);
                this.marketplaceService = new MarketplaceServiceProxy(user);
                this.pointShopService = new PointShopServiceProxy(user);
                this.inventoryService = new InventoryServiceProxy(user);
                this.gameService = new GameServiceProxy();
                this.cartService = new CartServiceProxy(user);
                this.userGameService = new UserGameServiceProxy(user);
                this.developerService = new DeveloperServiceProxy(user);
                this.friendsService = new FriendsServiceProxy(_httpClientFactory, user);
=======
                this.tradeService = new TradeServiceProxy();
                this.marketplaceService = new MarketplaceServiceProxy(_httpClientFactory);
                this.pointShopService = new PointShopServiceProxy(_httpClientFactory, user);
                this.inventoryService = new InventoryServiceProxy(_httpClientFactory);
                this.gameService = new GameServiceProxy(_httpClientFactory);
                this.cartService = new CartServiceProxy(_httpClientFactory, user);
                this.userGameService = new UserGameServiceProxy(_httpClientFactory, user);
                this.developerService = new DeveloperServiceProxy(_httpClientFactory, user);
                this.friendsService = new FriendsServiceProxy(_httpClientFactory);
>>>>>>> e6495822
                this.achievementsService = new AchievementsServiceProxy();
                this.collectionServiceProxy = new CollectionsServiceProxy();
                this.featuresService = new FeaturesServiceProxy(_httpClientFactory);
                this.reviewService = new ReviewServiceProxy();
                this.walletService = new WalletServiceProxy();
                this.friendRequestService = new FriendRequestServiceProxy(_httpClientFactory);

                Debug.WriteLine("User services initialized successfully");
            }
            catch (Exception ex)
            {
                Debug.WriteLine($"Error initializing services: {ex.Message}");
                throw new Exception("Failed to initialize user services", ex);
            }
        }

        private void NavigateToPage(string tag)
        {
            try
            {
                if (user == null)
                {
                    Debug.WriteLine("Cannot navigate: No user is logged in");
                    ShowLoginPage();
                    return;
                }

                Debug.WriteLine($"Navigating to page: {tag}");

                switch (tag)
                {
                    case "HomePage":
                        this.ContentFrame.Content = new HomePage(this.gameService, this.cartService, this.userGameService, this.reviewService);
                        break;
                    case "CartPage":
                        this.ContentFrame.Content = new CartPage(this.cartService, this.userGameService);
                        break;
                    case "PointsShopPage":
                        this.ContentFrame.Content = new PointsShopPage(this.pointShopService);
                        break;
                    case "WishlistPage":
                        this.ContentFrame.Content = new WishListView(this.userGameService, this.gameService, this.cartService, this.reviewService);
                        break;
                    case "DeveloperModePage":
                        this.ContentFrame.Content = new DeveloperModePage(this.developerService);
                        break;
                    case "inventory":
                        this.ContentFrame.Content = new InventoryPage(this.inventoryService, this.userService);
                        break;
                    case "marketplace":
                        this.ContentFrame.Content = new MarketplacePage(this.marketplaceService, this.userService);
                        break;
                    case "trading":
                        this.ContentFrame.Content = new TradingPage(this.tradeService, this.userService, this.gameService);
                        break;
                    case "friends":
                        this.ContentFrame.Content = new FriendsPage(this.friendsService, this.userService);
                        break;
                    case "LoginPage":
                        ShowLoginPage();
                        break;
                    case "RegisterPage":
                        ShowRegisterPage();
                        break;

                    case "profile":
                        this.ContentFrame.Content = new ProfilePage(this.userService, friendsService, featuresService,this.collectionServiceProxy, achievementsService, this.user);
                        break;
                    case "profileSettings":
                        this.ContentFrame.Content = new ConfigurationsPage(this.userService, this.ContentFrame);
                        break;
                    case "ForgotPasswordPage":
                        ShowLoginPage();
                        break;
                    case "AchievementsPage":
                        this.ContentFrame.Content = new AchievementsPage(this.achievementsService, this.userService);
                        break;
                    case "Wallet":
                        this.ContentFrame.Navigate(typeof(WalletPage), (this.walletService, this.userService));
                        break;
                    case "AddFriendsPage":
                        this.ContentFrame.Content = new AddFriendsPage(this.friendsService, this.userService);
                        break;
					case "CollectionsPage":
                        this.ContentFrame.Content = new CollectionsPage(this.collectionServiceProxy , this.userService);
                        break;
                    default:
                        Debug.WriteLine($"Unknown page tag: {tag}");
                        break;
                }

                Debug.WriteLine($"Successfully navigated to {tag}");
            }
            catch (Exception ex)
            {
                Debug.WriteLine($"Navigation error: {ex.Message}");
                ShowErrorDialog("Navigation Error", $"Failed to navigate to page: {ex.Message}");
            }
        }

        private async Task ShowErrorDialog(string title, string message)
        {
            var dialog = new ContentDialog
            {
                Title = title,
                Content = message,
                CloseButtonText = "OK",
                XamlRoot = this.Content.XamlRoot
            };
            await dialog.ShowAsync();
        }

        private void NavView_SelectionChanged(NavigationView sender, NavigationViewSelectionChangedEventArgs args)
        {
            if (args.SelectedItemContainer != null)
            {
                var tag = args.SelectedItemContainer.Tag.ToString();

                if (tag == "LoginPage" || tag == "RegisterPage")
                {
                    switch (tag)
                    {
                        case "LoginPage":
                            ShowLoginPage();
                            break;
                        case "RegisterPage":
                            ShowRegisterPage();
                            break;
                    }
                }
                else
                {
                    NavigateToPage(tag);
                }
            }

            if (this.NavView != null)
            {
                this.NavView.SelectedItem = null;
            }
        }

        public void ResetToHomePage()
        {
            NavigateToPage("HomePage");
        }
    }
}<|MERGE_RESOLUTION|>--- conflicted
+++ resolved
@@ -201,8 +201,6 @@
             try
             {
                 this.achievementsService = new AchievementsServiceProxy();
-<<<<<<< HEAD
-                this.tradeService = new TradeServiceProxy(_httpClientFactory, user);
                 this.marketplaceService = new MarketplaceServiceProxy(user);
                 this.pointShopService = new PointShopServiceProxy(user);
                 this.inventoryService = new InventoryServiceProxy(user);
@@ -210,18 +208,8 @@
                 this.cartService = new CartServiceProxy(user);
                 this.userGameService = new UserGameServiceProxy(user);
                 this.developerService = new DeveloperServiceProxy(user);
-                this.friendsService = new FriendsServiceProxy(_httpClientFactory, user);
-=======
                 this.tradeService = new TradeServiceProxy();
-                this.marketplaceService = new MarketplaceServiceProxy(_httpClientFactory);
-                this.pointShopService = new PointShopServiceProxy(_httpClientFactory, user);
-                this.inventoryService = new InventoryServiceProxy(_httpClientFactory);
-                this.gameService = new GameServiceProxy(_httpClientFactory);
-                this.cartService = new CartServiceProxy(_httpClientFactory, user);
-                this.userGameService = new UserGameServiceProxy(_httpClientFactory, user);
-                this.developerService = new DeveloperServiceProxy(_httpClientFactory, user);
                 this.friendsService = new FriendsServiceProxy(_httpClientFactory);
->>>>>>> e6495822
                 this.achievementsService = new AchievementsServiceProxy();
                 this.collectionServiceProxy = new CollectionsServiceProxy();
                 this.featuresService = new FeaturesServiceProxy(_httpClientFactory);
