// <copyright file="MainWindow.xaml.cs" company="PlaceholderCompany">
// Copyright (c) PlaceholderCompany. All rights reserved.
// </copyright>

using System;
using System.Collections.Generic;
using System.Net.Http;
using Microsoft.Extensions.Configuration;
using Microsoft.Extensions.DependencyInjection;
using Microsoft.UI.Xaml;
using Microsoft.UI.Xaml.Controls;
using Microsoft.UI.Xaml.Navigation;
using SteamHub.ApiContract.Models.User;
using SteamHub.ApiContract.Models.Common;
using SteamHub.ApiContract.Services;
using SteamHub.ApiContract.ServiceProxies;
using SteamHub.Pages;
using SteamHub.Web;
using SteamHub.ViewModels;
using SteamHub.Helpers;
using System.Diagnostics;
using System.Threading.Tasks;

namespace SteamHub
{
    /// <summary>
    /// Main window.
    /// </summary>
    public sealed partial class MainWindow : Window
    {
        private User user;
        private GameServiceProxy gameService;
        private CartServiceProxy cartService;
        private UserGameServiceProxy userGameService;
        private DeveloperServiceProxy developerService;
        private PointShopServiceProxy pointShopService;
        private InventoryServiceProxy inventoryService;
        private MarketplaceServiceProxy marketplaceService;
        private TradeServiceProxy tradeService;
        private UserServiceProxy userService;
        private SessionServiceProxy sessionService;
        private FriendsServiceProxy friendsService;

        private FeaturesServiceProxy featuresService;
        private WalletServiceProxy walletService;
        private ReviewServiceProxy reviewService;
        private FriendRequestServiceProxy friendRequestService;
        private AchievementsServiceProxy achievementsService;
        private CollectionsServiceProxy collectionServiceProxy;
<<<<<<< HEAD
        private NewsServiceProxy newsService;
        
=======

>>>>>>> b3402136
        private readonly IHttpClientFactory _httpClientFactory;
        public Frame MainContentFrame => this.ContentFrame;

        public MainWindow()
        {
            this.InitializeComponent();

            // Set the login success callback in NavigationHelper
            NavigationHelper.OnLoginSuccess = OnLoginSuccess;

            var handler = new HttpClientHandler
            {
                ServerCertificateCustomValidationCallback = (message, cert, chain, errors) => true,
            };

            var configBuilder = new ConfigurationBuilder()
                .AddJsonFile("appsettings.json", optional: false, reloadOnChange: true);
            var configuration = configBuilder.Build();
            var services = new ServiceCollection();
            services.AddHttpClient("SteamHubApi", client =>
            {
                client.BaseAddress = new Uri(configuration["ApiSettings:BaseUrl"]);
                client.DefaultRequestHeaders.Add("Accept", "application/json");
            }).ConfigurePrimaryHttpMessageHandler(() => new NoSslCertificateValidationHandler());
            var provider = services.BuildServiceProvider();

            _httpClientFactory = provider.GetRequiredService<IHttpClientFactory>();

            this.userService = new UserServiceProxy();
            this.sessionService = new SessionServiceProxy(_httpClientFactory);

            // Start with login page
            ShowLoginPage();
        }

        private void ShowLoginPage()
        {
            // Pass the LoginFrame as the navigation frame for login/register navigation
            var loginPage = new LoginPage(LoginFrame, this.userService, NavigationHelper.OnLoginSuccess);
            LoginFrame.Content = loginPage;
            LoginOverlay.Visibility = Visibility.Visible;
            NavView.Visibility = Visibility.Collapsed;
        }

        private void ShowRegisterPage()
        {
            // Pass the LoginFrame as the navigation frame
            var registerPage = new RegisterPage(LoginFrame, this.userService);
            LoginFrame.Content = registerPage;
        }

        private void LoginFrame_Navigated(object sender, NavigationEventArgs e)
        {
            if (e.SourcePageType == typeof(RegisterPage))
            {
                ShowRegisterPage();
            }
            else if (e.SourcePageType == typeof(LoginPage))
            {
                ShowLoginPage();
            }
        }

        private async void LogoutButton_Click(object sender, RoutedEventArgs e)
        {
            try
            {
                // Show confirmation dialog
                var dialog = new ContentDialog
                {
                    Title = "Logout",
                    Content = "Are you sure you want to logout?",
                    PrimaryButtonText = "Yes",
                    SecondaryButtonText = "No",
                    DefaultButton = ContentDialogButton.Secondary,
                    XamlRoot = this.Content.XamlRoot
                };

                var result = await dialog.ShowAsync();

                if (result == ContentDialogResult.Primary)
                {
                    // Call logout on the user service
                    await this.userService.LogoutAsync();

                    // Clear user data
                    this.user = null;

                    // Reset services that require user context
                    this.tradeService = null;
                    this.marketplaceService = null;
                    this.pointShopService = null;
                    this.inventoryService = null;
                    this.cartService = null;
                    this.userGameService = null;
                    this.developerService = null;
                    this.friendsService = null;
                    this.friendRequestService = null;

                    // Show login page
                    ShowLoginPage();
                }
            }
            catch (Exception ex)

            {
                // Show error dialog
                var errorDialog = new ContentDialog
                {
                    Title = "Error",
                    Content = $"An error occurred during logout: {ex.Message}",
                    CloseButtonText = "OK",
                    XamlRoot = this.Content.XamlRoot
                };
                await errorDialog.ShowAsync();
            }
        }

        private void OnLoginSuccess(User loggedInUser)
        {
            try
            {
                if (loggedInUser == null)
                {
                    throw new ArgumentNullException(nameof(loggedInUser));
                }

                this.user = loggedInUser;
                Debug.WriteLine($"Login successful for user: {loggedInUser.Username}");

                // Initialize services that require the logged-in user
                InitializeUserServices(loggedInUser);

                // Hide login overlay and show main content
                LoginOverlay.Visibility = Visibility.Collapsed;
                NavView.Visibility = Visibility.Visible;

                // Navigate to home page
                NavigateToPage("HomePage");
            }
            catch (Exception ex)
            {
                Debug.WriteLine($"Error in OnLoginSuccess: {ex.Message}");
                ShowErrorDialog("Login Error", $"Failed to initialize application: {ex.Message}");
            }
        }

        private void InitializeUserServices(User user)
        {
            Debug.WriteLine("Initializing user services...");

            try
            {
                this.achievementsService = new AchievementsServiceProxy();
                this.marketplaceService = new MarketplaceServiceProxy(user);
                this.pointShopService = new PointShopServiceProxy(user);
                this.inventoryService = new InventoryServiceProxy(user);
                this.gameService = new GameServiceProxy();
                this.cartService = new CartServiceProxy(user);
                this.userGameService = new UserGameServiceProxy(user);
                this.developerService = new DeveloperServiceProxy(user);
                this.tradeService = new TradeServiceProxy();
                this.friendsService = new FriendsServiceProxy(_httpClientFactory);
                this.achievementsService = new AchievementsServiceProxy();
                this.collectionServiceProxy = new CollectionsServiceProxy();
                this.featuresService = new FeaturesServiceProxy(_httpClientFactory);
                this.reviewService = new ReviewServiceProxy();
                this.walletService = new WalletServiceProxy();
<<<<<<< HEAD
                this.friendRequestService = new FriendRequestServiceProxy(_httpClientFactory,user);
                this.newsService = new NewsServiceProxy(_httpClientFactory);
=======
                this.friendRequestService = new FriendRequestServiceProxy(_httpClientFactory);
>>>>>>> b3402136

                Debug.WriteLine("User services initialized successfully");
            }
            catch (Exception ex)
            {
                Debug.WriteLine($"Error initializing services: {ex.Message}");
                throw new Exception("Failed to initialize user services", ex);
            }
        }

        private void NavigateToPage(string tag)
        {
            try
            {
                if (user == null)
                {
                    Debug.WriteLine("Cannot navigate: No user is logged in");
                    ShowLoginPage();
                    return;
                }

                Debug.WriteLine($"Navigating to page: {tag}");

                switch (tag)
                {
                    case "HomePage":
                        this.ContentFrame.Content = new HomePage(this.gameService, this.cartService, this.userGameService, this.reviewService);
                        break;
                    case "CartPage":
                        this.ContentFrame.Content = new CartPage(this.cartService, this.userGameService);
                        break;
                    case "PointsShopPage":
                        this.ContentFrame.Content = new PointsShopPage(this.pointShopService);
                        break;
                    case "WishlistPage":
                        this.ContentFrame.Content = new WishListView(this.userGameService, this.gameService, this.cartService, this.reviewService);
                        break;
                    case "DeveloperModePage":
                        this.ContentFrame.Content = new DeveloperModePage(this.developerService);
                        break;
                    case "inventory":
                        this.ContentFrame.Content = new InventoryPage(this.inventoryService, this.userService);
                        break;
                    case "marketplace":
                        this.ContentFrame.Content = new MarketplacePage(this.marketplaceService, this.userService);
                        break;
                    case "trading":
                        this.ContentFrame.Content = new TradingPage(this.tradeService, this.userService, this.gameService);
                        break;
                    case "friends":
                        this.ContentFrame.Content = new FriendsPage(this.friendsService, this.userService);
                        break;
                    case "LoginPage":
                        ShowLoginPage();
                        break;
                    case "RegisterPage":
                        ShowRegisterPage();
                        break;

                    case "profile":
                        this.ContentFrame.Content = new ProfilePage(this.userService, friendsService, featuresService,this.collectionServiceProxy, achievementsService, this.user);
                        break;
                    case "profileSettings":
                        this.ContentFrame.Content = new ConfigurationsPage(this.userService, this.ContentFrame);
                        break;
                    case "ForgotPasswordPage":
                        ShowLoginPage();
                        break;
                    case "AchievementsPage":
                        this.ContentFrame.Content = new AchievementsPage(this.achievementsService, this.userService);
                        break;
                    case "Wallet":
                        this.ContentFrame.Navigate(typeof(WalletPage), (this.walletService, this.userService));
                        break;
<<<<<<< HEAD
                    case "NewsPage":
                        this.ContentFrame.Content = new NewsPage(this.newsService, this.userService, this.user);
=======
                    case "AddFriendsPage":
                        this.ContentFrame.Content = new AddFriendsPage(this.friendsService, this.userService);
                        break;
					case "CollectionsPage":
                        //this.ContentFrame.Content = new CollectionsPage(this.collectionServiceProxy , this.userService);
                        this.ContentFrame.Navigate(typeof(CollectionsPage), (this.collectionServiceProxy, this.userService));


>>>>>>> b3402136
                        break;
                    default:
                        Debug.WriteLine($"Unknown page tag: {tag}");
                        break;
                }

                Debug.WriteLine($"Successfully navigated to {tag}");
            }
            catch (Exception ex)
            {
                Debug.WriteLine($"Navigation error: {ex.Message}");
                ShowErrorDialog("Navigation Error", $"Failed to navigate to page: {ex.Message}");
            }
        }

        private async Task ShowErrorDialog(string title, string message)
        {
            var dialog = new ContentDialog
            {
                Title = title,
                Content = message,
                CloseButtonText = "OK",
                XamlRoot = this.Content.XamlRoot
            };
            await dialog.ShowAsync();
        }

        private void NavView_SelectionChanged(NavigationView sender, NavigationViewSelectionChangedEventArgs args)
        {
            if (args.SelectedItemContainer != null)
            {
                var tag = args.SelectedItemContainer.Tag.ToString();

                if (tag == "LoginPage" || tag == "RegisterPage")
                {
                    switch (tag)
                    {
                        case "LoginPage":
                            ShowLoginPage();
                            break;
                        case "RegisterPage":
                            ShowRegisterPage();
                            break;
                    }
                }
                else
                {
                    NavigateToPage(tag);
                }
            }

            if (this.NavView != null)
            {
                this.NavView.SelectedItem = null;
            }
        }

        public void ResetToHomePage()
        {
            NavigateToPage("HomePage");
        }
    }
}<|MERGE_RESOLUTION|>--- conflicted
+++ resolved
@@ -47,12 +47,8 @@
         private FriendRequestServiceProxy friendRequestService;
         private AchievementsServiceProxy achievementsService;
         private CollectionsServiceProxy collectionServiceProxy;
-<<<<<<< HEAD
         private NewsServiceProxy newsService;
         
-=======
-
->>>>>>> b3402136
         private readonly IHttpClientFactory _httpClientFactory;
         public Frame MainContentFrame => this.ContentFrame;
 
@@ -221,13 +217,9 @@
                 this.featuresService = new FeaturesServiceProxy(_httpClientFactory);
                 this.reviewService = new ReviewServiceProxy();
                 this.walletService = new WalletServiceProxy();
-<<<<<<< HEAD
                 this.friendRequestService = new FriendRequestServiceProxy(_httpClientFactory,user);
                 this.newsService = new NewsServiceProxy(_httpClientFactory);
-=======
-                this.friendRequestService = new FriendRequestServiceProxy(_httpClientFactory);
->>>>>>> b3402136
-
+                
                 Debug.WriteLine("User services initialized successfully");
             }
             catch (Exception ex)
@@ -301,10 +293,8 @@
                     case "Wallet":
                         this.ContentFrame.Navigate(typeof(WalletPage), (this.walletService, this.userService));
                         break;
-<<<<<<< HEAD
                     case "NewsPage":
                         this.ContentFrame.Content = new NewsPage(this.newsService, this.userService, this.user);
-=======
                     case "AddFriendsPage":
                         this.ContentFrame.Content = new AddFriendsPage(this.friendsService, this.userService);
                         break;
@@ -313,7 +303,6 @@
                         this.ContentFrame.Navigate(typeof(CollectionsPage), (this.collectionServiceProxy, this.userService));
 
 
->>>>>>> b3402136
                         break;
                     default:
                         Debug.WriteLine($"Unknown page tag: {tag}");
