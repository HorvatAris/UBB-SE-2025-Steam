--- conflicted
+++ resolved
@@ -136,11 +136,8 @@
                     this.cartService = null;
                     this.userGameService = null;
                     this.developerService = null;
-<<<<<<< HEAD
                     this.friendsService = null;
-=======
                     this.friendRequestService = null;
->>>>>>> ce6bacb9
 
                     // Show login page
                     ShowLoginPage();
@@ -205,16 +202,12 @@
                 this.cartService = new CartServiceProxy(_httpClientFactory, user);
                 this.userGameService = new UserGameServiceProxy(_httpClientFactory, user);
                 this.developerService = new DeveloperServiceProxy(_httpClientFactory, user);
-<<<<<<< HEAD
                 this.friendsService = new FriendsServiceProxy(_httpClientFactory, user);
                 this.achievementsService = new AchievementsServiceProxy();
-=======
-                this.friendsService = new FriendServiceProxy();
->>>>>>> ce6bacb9
                 this.collectionServiceProxy = new CollectionsServiceProxy();
                 this.featuresService = new FeaturesServiceProxy(_httpClientFactory);
-                this.walletService = new WalletServiceProxy(_httpClientFactory, user);
-                this.friendRequestService = new FriendRequestServiceProxy(_httpClientFactory);
+                this.walletService = new WalletServiceProxy(user);
+                this.friendRequestService = new FriendRequestServiceProxy(_httpClientFactory,user);
 
                 Debug.WriteLine("User services initialized successfully");
             }
