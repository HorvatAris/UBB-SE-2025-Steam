--- conflicted
+++ resolved
@@ -252,7 +252,6 @@
                         this.ContentFrame.Content = new TradingPage(this.tradeService, this.userService, this.gameService);
                         break;
                     case "profile":
-<<<<<<< HEAD
                         this.ContentFrame.Content = new ProfilePage(this.userService, friendsService, featuresService,this.collectionServiceProxy, achievementsService, this.user);
                         break;
                     case "profileSettings":
@@ -260,24 +259,16 @@
                         break;
                     case "ForgotPasswordPage":
                         ShowLoginPage();
-=======
-                        this.ContentFrame.Content = new ProfilePage(this.userService, friendsService, featuresService, this.collectionServiceProxy, achievementsService, this.user);
->>>>>>> 4eb485fc
                         break;
                     case "AchievementsPage":
                         this.ContentFrame.Content = new AchievementsPage(this.achievementsService, this.userService, this.user);
                         break;
                     case "Wallet":
-<<<<<<< HEAD
-                        this.ContentFrame.Navigate(typeof(WalletPage), this.walletService);
-                        break;   
-=======
                         this.ContentFrame.Navigate(typeof(WalletPage), (this.walletService, this.userService, this.user));
                         break;
                     default:
                         Debug.WriteLine($"Unknown page tag: {tag}");
                         break;
->>>>>>> 4eb485fc
                 }
 
                 Debug.WriteLine($"Successfully navigated to {tag}");
