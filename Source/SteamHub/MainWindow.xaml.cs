// <copyright file="MainWindow.xaml.cs" company="PlaceholderCompany">
// Copyright (c) PlaceholderCompany. All rights reserved.
// </copyright>

using System;
using System.Collections.Generic;
using System.Net.Http;
using Microsoft.Extensions.Configuration;
using Microsoft.Extensions.DependencyInjection;
using Microsoft.UI.Xaml;
using Microsoft.UI.Xaml.Controls;
using Microsoft.UI.Xaml.Navigation;
using SteamHub.ApiContract.Models.User;
using SteamHub.ApiContract.Models.Common;
using SteamHub.ApiContract.Services;
using SteamHub.ApiContract.ServiceProxies;
using SteamHub.Pages;
using SteamHub.Web;
using SteamHub.ViewModels;
using System.Diagnostics;
using System.Threading.Tasks;

namespace SteamHub
{
    /// <summary>
    /// Main window.
    /// </summary>
    public sealed partial class MainWindow : Window
    {
        private User user;
        private GameServiceProxy gameService;
        private CartServiceProxy cartService;
        private UserGameServiceProxy userGameService;
        private DeveloperServiceProxy developerService;
        private PointShopServiceProxy pointShopService;
        private InventoryServiceProxy inventoryService;
        private MarketplaceServiceProxy marketplaceService;
        private TradeServiceProxy tradeService;
        private UserServiceProxy userService;
        private SessionServiceProxy sessionService;
        private FriendServiceProxy friendsService;
        private FeaturesServiceProxy featuresService;
        private WalletServiceProxy walletService;
<<<<<<< HEAD
        private FriendRequestServiceProxy friendRequestService;
        
=======
>>>>>>> 4eb485fc
        private AchievementsServiceProxy achievementsService;
        private CollectionsServiceProxy collectionServiceProxy;
        
        private readonly IHttpClientFactory _httpClientFactory;

        public MainWindow()
        {
            this.InitializeComponent();

            var handler = new HttpClientHandler
            {
                ServerCertificateCustomValidationCallback = (message, cert, chain, errors) => true,
            };

            var configBuilder = new ConfigurationBuilder()
                .AddJsonFile("appsettings.json", optional: false, reloadOnChange: true);
            var configuration = configBuilder.Build();
            var services = new ServiceCollection();
            services.AddHttpClient("SteamHubApi", client =>
            {
                client.BaseAddress = new Uri(configuration["ApiSettings:BaseUrl"]);
                client.DefaultRequestHeaders.Add("Accept", "application/json");
            }).ConfigurePrimaryHttpMessageHandler(() => new NoSslCertificateValidationHandler());
            var provider = services.BuildServiceProvider();

            _httpClientFactory = provider.GetRequiredService<IHttpClientFactory>();

            this.userService = new UserServiceProxy(_httpClientFactory);
            this.sessionService = new SessionServiceProxy(_httpClientFactory);

            // Start with login page
            ShowLoginPage();
        }

        private void ShowLoginPage()
        {
            var loginPage = new LoginPage(this.userService, OnLoginSuccess);
            LoginFrame.Content = loginPage;
            LoginOverlay.Visibility = Visibility.Visible;
            NavView.Visibility = Visibility.Collapsed;
        }

        private void ShowRegisterPage()
        {
            var registerPage = new RegisterPage(this.userService);
            LoginFrame.Content = registerPage;
        }

        private void LoginFrame_Navigated(object sender, NavigationEventArgs e)
        {
            if (e.SourcePageType == typeof(RegisterPage))
            {
                ShowRegisterPage();
            }
            else if (e.SourcePageType == typeof(LoginPage))
            {
                ShowLoginPage();
            }
        }

        private async void LogoutButton_Click(object sender, RoutedEventArgs e)
        {
            try
            {
                // Show confirmation dialog
                var dialog = new ContentDialog
                {
                    Title = "Logout",
                    Content = "Are you sure you want to logout?",
                    PrimaryButtonText = "Yes",
                    SecondaryButtonText = "No",
                    DefaultButton = ContentDialogButton.Secondary,
                    XamlRoot = this.Content.XamlRoot
                };

                var result = await dialog.ShowAsync();

                if (result == ContentDialogResult.Primary)
                {
                    // Call logout on the user service
                    await this.userService.LogoutAsync();

                    // Clear user data
                    this.user = null;

                    // Reset services that require user context
                    this.tradeService = null;
                    this.marketplaceService = null;
                    this.pointShopService = null;
                    this.inventoryService = null;
                    this.cartService = null;
                    this.userGameService = null;
                    this.developerService = null;
                    this.friendRequestService = null;

                    // Show login page
                    ShowLoginPage();
                }
            }
            catch (Exception ex)
            {
                // Show error dialog
                var errorDialog = new ContentDialog
                {
                    Title = "Error",
                    Content = $"An error occurred during logout: {ex.Message}",
                    CloseButtonText = "OK",
                    XamlRoot = this.Content.XamlRoot
                };
                await errorDialog.ShowAsync();
            }
        }

        private void OnLoginSuccess(User loggedInUser)
        {
<<<<<<< HEAD
            this.user = loggedInUser;

            // Initialize services that require the logged-in user
            this.achievementsService = new AchievementsServiceProxy(_httpClientFactory);
            this.tradeService = new TradeServiceProxy(_httpClientFactory, loggedInUser);
            this.marketplaceService = new MarketplaceServiceProxy(_httpClientFactory, loggedInUser);
            this.pointShopService = new PointShopServiceProxy(_httpClientFactory, loggedInUser);
            this.inventoryService = new InventoryServiceProxy(_httpClientFactory, loggedInUser);
            this.gameService = new GameServiceProxy(_httpClientFactory);
            this.cartService = new CartServiceProxy(_httpClientFactory, loggedInUser);
            this.userGameService = new UserGameServiceProxy(_httpClientFactory, loggedInUser);
            this.developerService = new DeveloperServiceProxy(_httpClientFactory, loggedInUser);
            this.walletService = new WalletServiceProxy(_httpClientFactory, loggedInUser);
            this.friendRequestService = new FriendRequestServiceProxy(_httpClientFactory, loggedInUser);

            // Hide login overlay and show main content
            LoginOverlay.Visibility = Visibility.Collapsed;
            NavView.Visibility = Visibility.Visible;

            // Navigate to home page
            this.ContentFrame.Content = new HomePage(this.gameService, this.cartService, this.userGameService);
        }
=======
            try
            {
                if (loggedInUser == null)
                {
                    throw new ArgumentNullException(nameof(loggedInUser));
                }
>>>>>>> 4eb485fc

                this.user = loggedInUser;
                Debug.WriteLine($"Login successful for user: {loggedInUser.Username}");

                // Initialize services that require the logged-in user
                InitializeUserServices(loggedInUser);

                // Hide login overlay and show main content
                LoginOverlay.Visibility = Visibility.Collapsed;
                NavView.Visibility = Visibility.Visible;

                // Navigate to home page
                NavigateToPage("HomePage");
            }
            catch (Exception ex)
            {
                Debug.WriteLine($"Error in OnLoginSuccess: {ex.Message}");
                ShowErrorDialog("Login Error", $"Failed to initialize application: {ex.Message}");
            }
        }

        private void InitializeUserServices(User user)
        {
            Debug.WriteLine("Initializing user services...");
            
            try
            {
                this.achievementsService = new AchievementsServiceProxy(_httpClientFactory);
                this.tradeService = new TradeServiceProxy(_httpClientFactory, user);
                this.marketplaceService = new MarketplaceServiceProxy(_httpClientFactory, user);
                this.pointShopService = new PointShopServiceProxy(_httpClientFactory, user);
                this.inventoryService = new InventoryServiceProxy(_httpClientFactory, user);
                this.gameService = new GameServiceProxy(_httpClientFactory);
                this.cartService = new CartServiceProxy(_httpClientFactory, user);
                this.userGameService = new UserGameServiceProxy(_httpClientFactory, user);
                this.developerService = new DeveloperServiceProxy(_httpClientFactory, user);
                this.friendsService = new FriendServiceProxy();
                this.achievementsService = new AchievementsServiceProxy(_httpClientFactory);
                this.collectionServiceProxy = new CollectionsServiceProxy();
                this.featuresService = new FeaturesServiceProxy(_httpClientFactory);
                this.walletService = new WalletServiceProxy(_httpClientFactory, user);

                Debug.WriteLine("User services initialized successfully");
            }
            catch (Exception ex)
            {
                Debug.WriteLine($"Error initializing services: {ex.Message}");
                throw new Exception("Failed to initialize user services", ex);
            }
        }

        private void NavigateToPage(string tag)
        {
            try
            {
                if (user == null)
                {
                    Debug.WriteLine("Cannot navigate: No user is logged in");
                    ShowLoginPage();
                    return;
                }

                Debug.WriteLine($"Navigating to page: {tag}");

                switch (tag)
                {
                    case "HomePage":
                        this.ContentFrame.Content = new HomePage(this.gameService, this.cartService, this.userGameService);
                        break;
                    case "CartPage":
                        this.ContentFrame.Content = new CartPage(this.cartService, this.userGameService);
                        break;
                    case "PointsShopPage":
                        this.ContentFrame.Content = new PointsShopPage(this.pointShopService);
                        break;
                    case "WishlistPage":
                        this.ContentFrame.Content = new WishListView(this.userGameService, this.gameService, this.cartService);
                        break;
                    case "DeveloperModePage":
                        this.ContentFrame.Content = new DeveloperModePage(this.developerService);
                        break;
                    case "inventory":
                        this.ContentFrame.Content = new InventoryPage(this.inventoryService);
                        break;
                    case "marketplace":
                        this.ContentFrame.Content = new MarketplacePage(this.marketplaceService);
                        break;
                    case "trading":
                        this.ContentFrame.Content = new TradingPage(this.tradeService, this.userService, this.gameService);
                        break;
                    case "profile":
                        this.ContentFrame.Content = new ProfilePage(this.userService, friendsService, featuresService, this.collectionServiceProxy, achievementsService, this.user);
                        break;
                    case "AchievementsPage":
                        this.ContentFrame.Content = new AchievementsPage(this.achievementsService, this.userService, this.user);
                        break;
                    case "Wallet":
                        this.ContentFrame.Navigate(typeof(WalletPage), (this.walletService, this.userService, this.user));
                        break;
                    default:
                        Debug.WriteLine($"Unknown page tag: {tag}");
                        break;
                }

                Debug.WriteLine($"Successfully navigated to {tag}");
            }
            catch (Exception ex)
            {
                Debug.WriteLine($"Navigation error: {ex.Message}");
                ShowErrorDialog("Navigation Error", $"Failed to navigate to page: {ex.Message}");
            }
        }

        private async Task ShowErrorDialog(string title, string message)
        {
            var dialog = new ContentDialog
            {
                Title = title,
                Content = message,
                CloseButtonText = "OK",
                XamlRoot = this.Content.XamlRoot
            };
            await dialog.ShowAsync();
        }

        private void NavView_SelectionChanged(NavigationView sender, NavigationViewSelectionChangedEventArgs args)
        {
            if (args.SelectedItemContainer != null)
            {
                var tag = args.SelectedItemContainer.Tag.ToString();
                
                if (tag == "LoginPage" || tag == "RegisterPage" || tag == "ForgotPasswordPage")
                {
                    switch (tag)
                    {
                        case "LoginPage":
                            ShowLoginPage();
                            break;
                        case "RegisterPage":
                            ShowRegisterPage();
                            break;
                        case "ForgotPasswordPage":
                            ShowLoginPage();
                            break;
                    }
                }
                else
                {
                    NavigateToPage(tag);
                }
            }

            if (this.NavView != null)
            {
                this.NavView.SelectedItem = null;
            }
        }

        public void ResetToHomePage()
        {
            NavigateToPage("HomePage");
        }
    }
}<|MERGE_RESOLUTION|>--- conflicted
+++ resolved
@@ -41,11 +41,7 @@
         private FriendServiceProxy friendsService;
         private FeaturesServiceProxy featuresService;
         private WalletServiceProxy walletService;
-<<<<<<< HEAD
         private FriendRequestServiceProxy friendRequestService;
-        
-=======
->>>>>>> 4eb485fc
         private AchievementsServiceProxy achievementsService;
         private CollectionsServiceProxy collectionServiceProxy;
         
@@ -161,37 +157,12 @@
 
         private void OnLoginSuccess(User loggedInUser)
         {
-<<<<<<< HEAD
-            this.user = loggedInUser;
-
-            // Initialize services that require the logged-in user
-            this.achievementsService = new AchievementsServiceProxy(_httpClientFactory);
-            this.tradeService = new TradeServiceProxy(_httpClientFactory, loggedInUser);
-            this.marketplaceService = new MarketplaceServiceProxy(_httpClientFactory, loggedInUser);
-            this.pointShopService = new PointShopServiceProxy(_httpClientFactory, loggedInUser);
-            this.inventoryService = new InventoryServiceProxy(_httpClientFactory, loggedInUser);
-            this.gameService = new GameServiceProxy(_httpClientFactory);
-            this.cartService = new CartServiceProxy(_httpClientFactory, loggedInUser);
-            this.userGameService = new UserGameServiceProxy(_httpClientFactory, loggedInUser);
-            this.developerService = new DeveloperServiceProxy(_httpClientFactory, loggedInUser);
-            this.walletService = new WalletServiceProxy(_httpClientFactory, loggedInUser);
-            this.friendRequestService = new FriendRequestServiceProxy(_httpClientFactory, loggedInUser);
-
-            // Hide login overlay and show main content
-            LoginOverlay.Visibility = Visibility.Collapsed;
-            NavView.Visibility = Visibility.Visible;
-
-            // Navigate to home page
-            this.ContentFrame.Content = new HomePage(this.gameService, this.cartService, this.userGameService);
-        }
-=======
             try
             {
                 if (loggedInUser == null)
                 {
                     throw new ArgumentNullException(nameof(loggedInUser));
                 }
->>>>>>> 4eb485fc
 
                 this.user = loggedInUser;
                 Debug.WriteLine($"Login successful for user: {loggedInUser.Username}");
@@ -229,10 +200,10 @@
                 this.userGameService = new UserGameServiceProxy(_httpClientFactory, user);
                 this.developerService = new DeveloperServiceProxy(_httpClientFactory, user);
                 this.friendsService = new FriendServiceProxy();
-                this.achievementsService = new AchievementsServiceProxy(_httpClientFactory);
                 this.collectionServiceProxy = new CollectionsServiceProxy();
                 this.featuresService = new FeaturesServiceProxy(_httpClientFactory);
                 this.walletService = new WalletServiceProxy(_httpClientFactory, user);
+                this.friendRequestService = new FriendRequestServiceProxy(_httpClientFactory);
 
                 Debug.WriteLine("User services initialized successfully");
             }
