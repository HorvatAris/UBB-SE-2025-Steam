--- conflicted
+++ resolved
@@ -301,22 +301,13 @@
             }
         }
 
-<<<<<<< HEAD
-        public async Task<bool> UpdateProfilePictureAsync(string profilePicturePath)
-=======
         public async Task<bool> UpdateProfilePictureAsync(int userId, string profilePicturePath)
->>>>>>> 372b72d2
-        {
-            try
-            {
-                EnsureAuthorized();
-<<<<<<< HEAD
-                await PostAsync("User/updatePFP", new { ProfilePicture = profilePicturePath });
-                return true;
-=======
+        {
+            try
+            {
+                EnsureAuthorized();
                 await PutAsync<object>($"User/{userId}/profilePicture", new { ProfilePicture = profilePicturePath });
 				return true;
->>>>>>> 372b72d2
             }
             catch (Exception ex)
             {
@@ -324,22 +315,13 @@
             }
         }
 
-<<<<<<< HEAD
-        public async Task<bool> UpdateProfileBioAsync(string profileBio)
-=======
         public async Task<bool> UpdateProfileBioAsync(int userId, string profileBio)
->>>>>>> 372b72d2
-        {
-            try
-            {
-                EnsureAuthorized();
-<<<<<<< HEAD
-                await PostAsync("User/updateBio", new { Bio = profileBio });
-                return true;
-=======
+        {
+            try
+            {
+                EnsureAuthorized();
                 await PutAsync<object>($"User/{userId}/bio", new { Bio = profileBio });
 				return true;
->>>>>>> 372b72d2
             }
             catch (Exception ex)
             {
