﻿using System.Text.Json;
using System.Text.Json.Serialization;
using System.Net.Http.Json;
using SteamHub.ApiContract.Models.User;
using SteamHub.ApiContract.Models.Login;
using SteamHub.ApiContract.Models.Session;
using SteamHub.ApiContract.Services.Interfaces;
using System.Diagnostics;

namespace SteamHub.ApiContract.ServiceProxies
{
    /// <summary>
    /// Proxy implementation of <see cref="IUserService"/>, communicating with the SteamHub API over HTTP.
    /// </summary>
    public class UserServiceProxy : ServiceProxy, IUserService
    {
        public UserServiceProxy(string baseUrl = "https://localhost:7241/api/")
            : base(baseUrl)
        {
        }

        private void EnsureAuthorized()
        {
            if (CurrentUser == null)
            {
                Debug.WriteLine("Authorization required but no user session found");
                throw new UnauthorizedAccessException("User must be logged in to perform this operation.");
            }
        }

        /// <inheritdoc/>
        public async Task<List<User>> GetAllUsersAsync()
        {
            try
            {
                return await GetAsync<List<User>>("User");
            }
            catch (Exception ex)
            {
                Debug.WriteLine($"Failed to fetch users: {ex.Message}");
                return new List<User>();
            }
        }

        /// <inheritdoc/>
        public List<User> GetAllUsers()
        {
            try
            {
                EnsureAuthorized();
                return GetAsync<List<User>>("User").GetAwaiter().GetResult();
            }
            catch
            {
                return new List<User>();
            }
        }

        /// <inheritdoc/>
        public async Task<User> GetUserByIdentifierAsync(int userId)
        {
            try
            {
<<<<<<< HEAD
                //EnsureAuthorized();
=======
                // EnsureAuthorized();
>>>>>>> 372b72d2
                return await GetAsync<User>($"User/{userId}");
            }
            catch
            {
                return null;
            }
        }

        /// <inheritdoc/>
        public async Task<User> GetUserByEmailAsync(string email)
        {
            try
            {
                EnsureAuthorized();
                return await GetAsync<User>($"User/email/{email}");
            }
            catch
            {
                return null;
            }
        }

        /// <inheritdoc/>
        public async Task<User> GetUserByUsernameAsync(string username)
        {
            try
            {
                EnsureAuthorized();
                return await GetAsync<User>($"User/username/{username}");
            }
            catch
            {
                return null;
            }
        }

        /// <inheritdoc/>
        public async Task ValidateUserAndEmailAsync(string email, string username)
        {
            try
            {
                await PostAsync("User/validate", new { Email = email, Username = username });
            }
            catch (Exception ex)
            {
                throw new Exception(ex.Message);
            }
        }

        /// <inheritdoc/>
        public async Task<User> CreateUserAsync(User user)
        {
            try
            {
                return await PostAsync<User>("User", user);
            }
            catch (Exception ex)
            {
                throw new Exception($"Failed to create user: {ex.Message}");
            }
        }

        /// <inheritdoc/>
        public async Task<User> UpdateUserAsync(User user)
        {
            try
            {
                EnsureAuthorized();
                return await PutAsync<User>($"User/{user.UserId}", user);
            }
            catch (Exception ex)
            {
                throw new Exception($"Failed to update user: {ex.Message}", ex);
            }
        }

        /// <inheritdoc/>
        public async Task DeleteUserAsync(int userId)
        {
            try
            {
                EnsureAuthorized();
                await DeleteAsync<object>($"User/{userId}");
            }
            catch (Exception ex)
            {
                throw new Exception($"Failed to delete user: {ex.Message}", ex);
            }
        }

        /// <inheritdoc/>
        public async Task<bool> AcceptChangesAsync(int userId, string givenPassword)
        {
            try
            {
                EnsureAuthorized();
                return await PostAsync<bool>($"User/{userId}/verify", new { Password = givenPassword });
            }
            catch
            {
                return false;
            }
        }

        /// <inheritdoc/>
        public async Task UpdateUserEmailAsync(int userId, string newEmail)
        {
            try
            {
                EnsureAuthorized();
                await PutAsync<User>($"User/{userId}/email", new { Email = newEmail });
            }
            catch (Exception ex)
            {
                throw new Exception($"Failed to update email: {ex.Message}", ex);
            }
        }

        /// <inheritdoc/>
        public async Task UpdateUserPasswordAsync(int userId, string newPassword)
        {
            try
            {
                EnsureAuthorized();
                await PutAsync<User>($"User/{userId}/password", new { Password = newPassword });
            }
            catch (Exception ex)
            {
                throw new Exception($"Failed to update password: {ex.Message}", ex);
            }
        }

        /// <inheritdoc/>
        public async Task UpdateUserUsernameAsync(int userId, string newUsername)
        {
            try
            {
                EnsureAuthorized();
                await PutAsync<User>($"User/{userId}/username", new { Username = newUsername });
            }
            catch (Exception ex)
            {
                throw new Exception($"Failed to update username: {ex.Message}", ex);
            }
        }

        /// <inheritdoc/>
        public async Task<User?> GetCurrentUserAsync()
        {
            try
            {
                Debug.WriteLine("Attempting to get current user...");
                if (CurrentUser == null)
                {
                    Debug.WriteLine("No user session found");
                    return null;
                }
                return await GetAsync<User>("Session/CurrentUser");
            }
            catch (Exception ex)
            {
                Debug.WriteLine($"Exception in GetCurrentUser: {ex.Message}");
                return null;
            }
        }

        /// <inheritdoc/>
        public async Task<bool> IsUserLoggedInAsync()
        {
            try
            {
                return await GetAsync<bool>("Session/IsLoggedIn");
            }
            catch (Exception ex)
            {
                Debug.WriteLine($"Failed to check login status: {ex.Message}");
                return false;
            }
        }

        /// <inheritdoc/>
        public async Task<bool> UpdateUserUsernameAsync(string username, string currentPassword)
        {
            try
            {
                EnsureAuthorized();
                await PostAsync("User/updateUsername", new { Username = username, CurrentPassword = currentPassword });
                return true;
            }
            catch
            {
                return false;
            }
        }

        /// <inheritdoc/>
        public async Task<bool> UpdateUserPasswordAsync(string password, string currentPassword)
        {
            try
            {
                EnsureAuthorized();
                await PostAsync("User/updatePassword", new { Password = password, CurrentPassword = currentPassword });
                return true;
            }
            catch
            {
                return false;
            }
        }

        /// <inheritdoc/>
        public async Task<bool> UpdateUserEmailAsync(string email, string currentPassword)
        {
            try
            {
                EnsureAuthorized();
                await PostAsync("User/updateEmail", new { Email = email, CurrentPassword = currentPassword });
                return true;
            }
            catch
            {
                return false;
            }
        }

        /// <inheritdoc/>
        public async Task<bool> VerifyUserPasswordAsync(string password)
        {
            try
            {
                EnsureAuthorized();
                return await PostAsync<bool>("User/verifyPassword", new { Password = password });
            }
            catch
            {
                return false;
            }
        }

        public async Task<bool> UpdateProfilePictureAsync(int userId, string profilePicturePath)
        {
            try
            {
                EnsureAuthorized();
                await PutAsync<object>($"User/{userId}/profilePicture", new { ProfilePicture = profilePicturePath });
				return true;
            }
            catch (Exception ex)
            {
                throw new Exception($"Failed to update profile picture: {ex.Message}", ex);
            }
        }

        public async Task<bool> UpdateProfileBioAsync(int userId, string profileBio)
        {
            try
            {
                EnsureAuthorized();
                await PutAsync<object>($"User/{userId}/bio", new { Bio = profileBio });
				return true;
            }
            catch (Exception ex)
            {
                throw new Exception($"Failed to update profile bio: {ex.Message}", ex);
            }
        }

        /// <inheritdoc/>
        public async Task<User?> LoginAsync(string emailOrUsername, string password)
        {
            try
            {
                Debug.WriteLine($"LoginAsync - Starting login for user: {emailOrUsername}");
                var loginRequest = new { EmailOrUsername = emailOrUsername, Password = password };
                
                Debug.WriteLine("LoginAsync - Sending login request...");
                var response = await PostAsync<LoginResponse>("Authentication/Login", loginRequest);
                
                if (response == null)
                {
                    Debug.WriteLine("LoginAsync - Login response is null");
                    return null;
                }

                Debug.WriteLine($"LoginAsync - Response received:");
                Debug.WriteLine($"  Token exists: {!string.IsNullOrEmpty(response.Token)}");
                Debug.WriteLine($"  User exists: {response.User != null}");
                Debug.WriteLine($"  SessionDetails exists: {response.UserWithSessionDetails != null}");
                
                if (response.User != null && !string.IsNullOrEmpty(response.Token))
                {
                    Debug.WriteLine($"LoginAsync - Login successful for user: {response.User.Username}");
                    Debug.WriteLine($"LoginAsync - Setting auth token: {response.Token.Substring(0, Math.Min(20, response.Token.Length))}...");
                    base.SetAuthToken(response.Token);
                    
                    Debug.WriteLine("LoginAsync - Setting current user");
                    base.SetCurrentUser(response.UserWithSessionDetails);
                    
                    Debug.WriteLine("LoginAsync - Login process completed successfully");
                    return response.User;
                }

                Debug.WriteLine("LoginAsync - Login failed - response.User or response.Token is null");
                return null;
            }
            catch (Exception ex)
            {
                Debug.WriteLine($"LoginAsync - Login failed with error: {ex.Message}");
                Debug.WriteLine($"LoginAsync - Stack trace: {ex.StackTrace}");
                if (ex.InnerException != null)
                {
                    Debug.WriteLine($"LoginAsync - Inner exception: {ex.InnerException.Message}");
                    Debug.WriteLine($"LoginAsync - Inner exception stack trace: {ex.InnerException.StackTrace}");
                }
                return null;
            }
        }

        /// <inheritdoc/>
        public async Task LogoutAsync()
        {
            try
            {
                Debug.WriteLine("LogoutAsync - Starting logout process");
                await PostAsync("Session/Logout", null);
                Debug.WriteLine("LogoutAsync - Clearing auth token");
                base.SetAuthToken(null);
                Debug.WriteLine("LogoutAsync - Clearing current user");
                base.ClearCurrentUser();
                Debug.WriteLine("LogoutAsync - Logout completed successfully");
            }
            catch (Exception ex)
            {
                Debug.WriteLine($"LogoutAsync - Logout failed: {ex.Message}");
            }
        }
    }
}<|MERGE_RESOLUTION|>--- conflicted
+++ resolved
@@ -61,11 +61,7 @@
         {
             try
             {
-<<<<<<< HEAD
-                //EnsureAuthorized();
-=======
                 // EnsureAuthorized();
->>>>>>> 372b72d2
                 return await GetAsync<User>($"User/{userId}");
             }
             catch
