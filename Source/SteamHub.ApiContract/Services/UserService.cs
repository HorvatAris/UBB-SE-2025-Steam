--- conflicted
+++ resolved
@@ -188,7 +188,6 @@
             return await userRepository.GetAllUsersAsync();
         }
 
-<<<<<<< HEAD
         public async Task<bool> UpdateProfilePictureAsync(int userId, string profilePicturePath)
         {
             var currentUser = await GetCurrentUserAsync();
@@ -201,16 +200,6 @@
             var currentUser = await GetCurrentUserAsync();
             await userRepository.UpdateProfileBioAsync(currentUser.UserId, profileBio);
             return true;
-=======
-        public async Task UpdateProfilePictureAsync(int userId, string profilePicturePath)
-        {
-            await userRepository.UpdateProfilePictureAsync(userId, profilePicturePath);
-        }
-
-        public async Task UpdateProfileBioAsync(int userId, string profileBio)
-        {
-            await userRepository.UpdateProfileBioAsync(userId, profileBio);
->>>>>>> 74e0a840
         }
     }
 }