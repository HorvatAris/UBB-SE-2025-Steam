--- conflicted
+++ resolved
@@ -188,22 +188,14 @@
             return await userRepository.GetAllUsersAsync();
         }
 
-<<<<<<< HEAD
-        public async Task<bool> UpdateProfilePictureAsync(string profilePicturePath)
-=======
         public async Task<bool> UpdateProfilePictureAsync(int userId, string profilePicturePath)
->>>>>>> 372b72d2
         {
             var currentUser = await GetCurrentUserAsync();
             await userRepository.UpdateProfilePictureAsync(currentUser.UserId, profilePicturePath);
             return true;
         }
 
-<<<<<<< HEAD
-        public async Task<bool> UpdateProfileBioAsync(string profileBio)
-=======
         public async Task<bool> UpdateProfileBioAsync(int userId, string profileBio)
->>>>>>> 372b72d2
         {
             var currentUser = await GetCurrentUserAsync();
             await userRepository.UpdateProfileBioAsync(currentUser.UserId, profileBio);
