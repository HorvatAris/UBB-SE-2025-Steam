﻿// <copyright file="IUserService.cs" company="PlaceholderCompany">
// Copyright (c) PlaceholderCompany. All rights reserved.
// </copyright>

namespace SteamHub.ApiContract.Services.Interfaces
{
    using System;
    using System.Collections.Generic;
    using System.Threading.Tasks;
    using SteamHub.ApiContract.Models.User;

    public interface IUserService
    {
        Task<User> GetUserByIdentifierAsync(int userIdentifier);

        Task<User> GetUserByEmailAsync(string email);

        Task<User> GetUserByUsernameAsync(string username);

        Task ValidateUserAndEmailAsync(string email, string username);

        Task<User> CreateUserAsync(User user);
        
        Task<User> UpdateUserAsync(User user);

        Task DeleteUserAsync(int userIdentifier);

        Task<bool> AcceptChangesAsync(int userIdentifier, string givenPassword);

        Task UpdateUserEmailAsync(int userIdentifier, string newEmail);

        Task UpdateUserPasswordAsync(int userIdentifier, string newPassword);

        Task UpdateUserUsernameAsync(int userIdentifier, string newUsername);

        Task<User?> LoginAsync(string emailOrUsername, string password);

        Task LogoutAsync();

        Task<User?> GetCurrentUserAsync();

        Task<bool> IsUserLoggedInAsync();

        Task<bool> UpdateUserUsernameAsync(string username, string currentPassword);

        Task<bool> UpdateUserPasswordAsync(string password, string currentPassword);

        Task<bool> UpdateUserEmailAsync(string email, string currentPassword);

        Task<bool> VerifyUserPasswordAsync(string password);

        Task<List<User>> GetAllUsersAsync();

<<<<<<< HEAD
        Task<bool> UpdateProfilePictureAsync(string profilePicturePath);
        Task<bool> UpdateProfileBioAsync(string profileBio);
=======
        Task<bool> UpdateProfilePictureAsync(int userId, string profilePicturePath);
        Task<bool> UpdateProfileBioAsync(int userId, string profileBio);
>>>>>>> 372b72d2
    }
}<|MERGE_RESOLUTION|>--- conflicted
+++ resolved
@@ -51,12 +51,7 @@
 
         Task<List<User>> GetAllUsersAsync();
 
-<<<<<<< HEAD
-        Task<bool> UpdateProfilePictureAsync(string profilePicturePath);
-        Task<bool> UpdateProfileBioAsync(string profileBio);
-=======
         Task<bool> UpdateProfilePictureAsync(int userId, string profilePicturePath);
         Task<bool> UpdateProfileBioAsync(int userId, string profileBio);
->>>>>>> 372b72d2
     }
 }