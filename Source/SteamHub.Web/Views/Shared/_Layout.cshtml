--- conflicted
+++ resolved
@@ -68,11 +68,10 @@
 							<a class="nav-link text-dark" asp-area="" asp-controller="Wallet" asp-action="Index">Wallet</a>
 						</li>
                         <li class="nav-item">
-<<<<<<< HEAD
+                            <a class="nav-link text-dark" asp-area="" asp-controller="Profile" asp-action="Index">Profile</a>
+                        </li>
+                        <li class="nav-item">
                             <a class="nav-link text-dark" asp-area="" asp-controller="News" asp-action="Index">News</a>
-=======
-                            <a class="nav-link text-dark" asp-area="" asp-controller="Profile" asp-action="Index">Profile</a>
->>>>>>> 372b72d2
                         </li>
                     </ul>
                     <partial name="_LoginPartial" />
